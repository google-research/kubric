--- conflicted
+++ resolved
@@ -58,13 +58,9 @@
 examples/katr: checkmakeversion
 	docker run --rm --interactive --user `id -u`:`id -g` --volume `pwd`:/workspace kubricdockerhub/kubruntudev python3 examples/katr.py
 examples/shapenet: checkmakeversion
-<<<<<<< HEAD
 	docker run --rm --interactive --user `id -u`:`id -g` --volume `pwd`:/kubric kubricdockerhub/kubruntudev python3 examples/shapenet.py
 examples/keyframing: checkmakeversion
 	docker run --rm --interactive --user `id -u`:`id -g` --volume `pwd`:/kubric kubricdockerhub/kubruntudev python3 examples/keyframing.py
-=======
-	docker run --rm --interactive --user `id -u`:`id -g` --volume `pwd`:/workspace kubricdockerhub/kubruntudev python3 examples/shapenet.py
->>>>>>> a3071a09
 
 # --- runs the test suite within the dev container (similar to test.yml), e.g.
 # USAGE:
