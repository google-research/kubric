--- conflicted
+++ resolved
@@ -13,26 +13,11 @@
   def __init__(self, message):
     super().__init__(message)
 
-<<<<<<< HEAD
-
-def get_object_properties(obj_path: Path):
-  with io.StringIO() as fstdout:  # < scratch file buffer
-    with redirect_stdout(fstdout):  # < captures python stdout
-      with redirect_stderr(fstdout):  # < captures python stderr
-        tmesh = _get_tmesh(str(obj_path))
-    
-    # --- normal execution of trimesh should be output-less
-    stdout_as_string = fstdout.getvalue()
-    if stdout_as_string != '':
-      message = f'trimesh failed on "{str(obj_path)}" with this message: "{stdout_as_string}"'
-      raise ObjectPropertiesException(message)
-=======
 def get_object_properties(obj_path:Path, logger=_DEFAULT_LOGGER):
   # --- override the trimesh logger
   trimesh.util.log = logger
 
   tmesh = _get_tmesh(str(obj_path))
->>>>>>> f761735e
 
   def rounda(x): return np.round(x, decimals=6).tolist()
   def roundf(x): return float(np.round(x, decimals=6))
