# This Docker Image is meant for development purposes.
# It includes all the dev-requirements needed for testing and for building the docs.
# The kubric package is installed in editable mode (-e) so that changes in /kubric
# immediately affect the installed kubric.
# The intended way to use this image is by mounting a kubric development folder
# from the host over the included sources.
# 
# For example from the kubric directory a bash session can be started as:
# 
# docker run --rm --interactive \
#   --user $(id -u):$(id -g) \
#   --volume "$PWD:/workspace" \
#   --workdir "/workspace" \
#   kubricdockerhub/kubruntudev:latest \
#   /bin/bash

FROM kubricdockerhub/blender:latest

<<<<<<< HEAD
WORKDIR /workspace
SHELL ["/bin/bash", "-c"]
=======
# --- working directory (entered on `docker run`)
WORKDIR /workspace

# --- allows "import kubric" w/o install (via `--volume`, see Makefile)
ENV PYTHONPATH="/workspace"
>>>>>>> 3f216bd8

# --- copy requirements in workdir
COPY requirements.txt .
COPY requirements_full.txt .
COPY requirements_dev.txt .
COPY docs/requirements.txt ./requirements_docs.txt

# --- install python dependencies
RUN pip install --upgrade pip wheel
RUN pip install --upgrade -r requirements.txt
RUN pip install --upgrade -r requirements_full.txt
RUN pip install --upgrade -r requirements_dev.txt
RUN pip install --upgrade -r requirements_docs.txt

# --- cleanup
RUN rm -f requirements.txt 
RUN rm -f requirements_full.txt
RUN rm -f requirements_dev.txt 
RUN rm -f requirements_docs.txt

# --- silences tensorflow
<<<<<<< HEAD
ENV TF_CPP_MIN_LOG_LEVEL="3"

# --- allows "import kubric" w/o install (as kubric is a subfolder of "/")
ENV PYTHONPATH="/workspace"
=======
ENV TF_CPP_MIN_LOG_LEVEL="3"
>>>>>>> 3f216bd8
<|MERGE_RESOLUTION|>--- conflicted
+++ resolved
@@ -16,16 +16,11 @@
 
 FROM kubricdockerhub/blender:latest
 
-<<<<<<< HEAD
-WORKDIR /workspace
-SHELL ["/bin/bash", "-c"]
-=======
 # --- working directory (entered on `docker run`)
 WORKDIR /workspace
 
 # --- allows "import kubric" w/o install (via `--volume`, see Makefile)
 ENV PYTHONPATH="/workspace"
->>>>>>> 3f216bd8
 
 # --- copy requirements in workdir
 COPY requirements.txt .
@@ -47,11 +42,4 @@
 RUN rm -f requirements_docs.txt
 
 # --- silences tensorflow
-<<<<<<< HEAD
-ENV TF_CPP_MIN_LOG_LEVEL="3"
-
-# --- allows "import kubric" w/o install (as kubric is a subfolder of "/")
-ENV PYTHONPATH="/workspace"
-=======
-ENV TF_CPP_MIN_LOG_LEVEL="3"
->>>>>>> 3f216bd8
+ENV TF_CPP_MIN_LOG_LEVEL="3"