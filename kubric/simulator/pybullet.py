--- conflicted
+++ resolved
@@ -22,11 +22,6 @@
 import tempfile
 from typing import Dict, List, Optional, Tuple, Union
 
-<<<<<<< HEAD
-import tensorflow as tf
-
-=======
->>>>>>> 21a0ab79
 from kubric import core
 from kubric.redirect_io import RedirectStream
 import tensorflow as tf
