# Copyright 2022 The Kubric Authors.
#
# Licensed under the Apache License, Version 2.0 (the "License");
# you may not use this file except in compliance with the License.
# You may obtain a copy of the License at
#
#     http://www.apache.org/licenses/LICENSE-2.0
#
# Unless required by applicable law or agreed to in writing, software
# distributed under the License is distributed on an "AS IS" BASIS,
# WITHOUT WARRANTIES OR CONDITIONS OF ANY KIND, either express or implied.
# See the License for the specific language governing permissions and
# limitations under the License.
# pylint: disable=function-redefined (removes singledispatchmethod pylint errors)

import collections
import io
import logging
import os
import sys
from contextlib import redirect_stdout
from typing import Any, Dict, Optional, Sequence, Union
import tempfile

from kubric.safeimport.bpy import bpy

import numpy as np
import tensorflow as tf
from singledispatchmethod import singledispatchmethod

import kubric as kb
from kubric import core
from kubric.core.assets import UndefinedAsset
from kubric.redirect_io import RedirectStream
from kubric.renderer import blender_utils
from kubric import file_io
from kubric.file_io import PathLike

logger = logging.getLogger(__name__)


# noinspection PyUnresolvedReferences
class Blender(core.View):
  """ An implementation of a rendering backend in Blender/Cycles."""

  def __init__(self,
               scene: core.Scene,
               scratch_dir=None,
               adaptive_sampling=False,
               use_denoising=True,
               samples_per_pixel=128,
               background_transparency=False,
               verbose: bool = False,
               custom_scene: Optional[str] = None,
               motion_blur: Optional[float] = None,
               ):
    """
    Args:
      scene: the kubric scene this class will observe
      scratch_dir: Blender always writes the rendered images to disk. The scratch_dir is the
        (temporary) directory used for that. The results are read into memory by kubric,
        immediately after the rendering is done, so the contents of this directory can
        be discarded afterwards.
      adaptive_sampling: Adjust the number of rays cast based on the complexity of the patch
        (see https://docs.blender.org/manual/en/latest/render/cycles/render_settings/sampling.html)
      use_denoising: Use the blender denoiser to improve the image quality.
        (see https://docs.blender.org/manual/en/latest/render/layers/denoising.html#denoising)
      samples_per_pixel: Number of rays cast per pixel
        (see https://docs.blender.org/manual/en/latest/render/cycles/render_settings/sampling.html)
      background_transparency: Render the background transparent.
        (see https://docs.blender.org/manual/en/latest/render/cycles/render_settings/film.html)
      verbose: when False, blender stdout is redirected to stdnull
      custom_scene: By default (None) Blender is initialized with an empty scene.
        If this argument is set to the path for a `.blend` file, then that scene is loaded instead.
        Note that this scene only affects the rendering output. It is not accessible from Kubric and
        not taken into account by the simulator.
    """
    self.scratch_dir = tempfile.mkdtemp() if scratch_dir is None else scratch_dir
    self.ambient_node = None
    self.ambient_hdri_node = None
    self.illum_mapping_node = None
    self.bg_node = None
    self.bg_hdri_node = None
    self.bg_mapping_node = None
    self.verbose = verbose

    # blender has a default scene on load, so we clear everything first
    self.clear_and_reset_blender_scene(self.verbose, custom_scene=custom_scene)
    self.blender_scene = bpy.context.scene

    # the ray-tracing engine is set here because it affects the availability of some features
    bpy.context.scene.render.engine = "CYCLES"
    self.use_gpu = os.getenv("KUBRIC_USE_GPU", "False").lower() in ("true", "1", "t")

    blender_utils.activate_render_passes(normal=True, optical_flow=True, segmentation=True, uv=True)
    self._setup_scene_shading()

    self.adaptive_sampling = adaptive_sampling  # speeds up rendering
    self.use_denoising = use_denoising  # improves the output quality
    self.samples_per_pixel = samples_per_pixel
    self.background_transparency = background_transparency

    self.exr_output_node = blender_utils.set_up_exr_output_node(motion_blur=motion_blur)

    self.post_processors = {
        "backward_flow": blender_utils.process_backward_flow,
        "forward_flow": blender_utils.process_forward_flow,
        "depth": blender_utils.process_depth,
        "z": blender_utils.process_z,
        "uv": blender_utils.process_uv,
        "normal": blender_utils.process_normal,
        "object_coordinates": blender_utils.process_object_coordinates,
        "segmentation": blender_utils.process_segementation,
        "rgb": blender_utils.process_rgb,
        "rgba": blender_utils.process_rgba,
    }

    super().__init__(scene, scene_observers={
        "frame_start": [AttributeSetter(self.blender_scene, "frame_start")],
        "frame_end": [AttributeSetter(self.blender_scene, "frame_end")],
        "frame_rate": [AttributeSetter(self.blender_scene.render, "fps")],
        "resolution": [AttributeSetter(self.blender_scene.render, "resolution_x",
                                       converter=lambda x: x[0]),
                       AttributeSetter(self.blender_scene.render, "resolution_y",
                                       converter=lambda x: x[1])],
        "camera": [AttributeSetter(self.blender_scene, "camera",
                                   converter=self._convert_to_blender_object)],
        "ambient_illumination": [lambda change: self._set_ambient_light_color(change.new)],
        "background": [lambda change: self._set_background_color(change.new)],
    })

  @property
  def scratch_dir(self) -> Union[PathLike, None]:
    return self._scratch_dir

  @scratch_dir.setter
  def scratch_dir(self, value: Union[PathLike, None]):
    if value is None:
      self._scratch_dir = None
    else:
      self._scratch_dir = kb.as_path(value)
      self._scratch_dir.mkdir(parents=True, exist_ok=True)

  @property
  def adaptive_sampling(self) -> bool:
    return self.blender_scene.cycles.use_adaptive_sampling

  @adaptive_sampling.setter
  def adaptive_sampling(self, value: bool):
    self.blender_scene.cycles.use_adaptive_sampling = value

  @property
  def use_denoising(self) -> bool:
    return self.blender_scene.cycles.use_denoising

  @use_denoising.setter
  def use_denoising(self, value: bool):
    self.blender_scene.cycles.use_denoising = value
    if bpy.app.version < (3, 0, 0):
      # NLM is removed since Blender 3. TODO: check if denoising still works
      self.blender_scene.cycles.denoiser = "NLM"

  @property
  def samples_per_pixel(self) -> int:
    return self.blender_scene.cycles.samples

  @samples_per_pixel.setter
  def samples_per_pixel(self, nr: int):
    self.blender_scene.cycles.samples = nr

  @property
  def background_transparency(self) -> bool:
    return self.blender_scene.render.film_transparent

  @background_transparency.setter
  def background_transparency(self, value: bool):
    self.blender_scene.render.film_transparent = value

  @property
  def use_gpu(self) -> bool:
    return self.blender_scene.cycles.device == "GPU"

  @use_gpu.setter
  def use_gpu(self, value: bool):
    self.blender_scene.cycles.device = "GPU" if value else "CPU"
    if value:
      # call get_devices() to let Blender detect GPU devices
      bpy.context.preferences.addons["cycles"].preferences.get_devices()
      devices_used = [d.name for d in bpy.context.preferences.addons["cycles"].preferences.devices
                      if d.use]
      logger.info("Using the following GPU Device(s): %s", devices_used)


  def set_exr_output_path(self, path_prefix: Optional[PathLike]):
    """Set the target path prefix for EXR output.

    The final filename for a frame will be "{path_prefix}{frame_nr:04d}.exr".
    If path_prefix is None then EXR output is disabled.
    """
    if path_prefix is None:
      self.exr_output_node.mute = True
    else:
      self.exr_output_node.mute = False
      self.exr_output_node.base_path = str(path_prefix)

  def save_state(self, path: PathLike, pack_textures: bool = True):
    """Saves the '.blend' blender file to disk.

    If a file with the same path exists, it is overwritten.
    """
    # first write to a temporary file, and later copy
    # (because blender cannot write to gcs buckets etc.)
    tmp_path = self.scratch_dir / "scene.blend"
    # ensure file does NOT exist (as otherwise "scene.blend1" is created instead of "scene.blend")
    kb.as_path(tmp_path).unlink(missing_ok=True)

    # --- ensure directory exists
    parent = kb.as_path(tmp_path).parent
    if not parent.exists():
      parent.mkdir(parents=True)

    # --- save the file; see https://github.com/google-research/kubric/issues/96
    with RedirectStream(stream=sys.stdout, disabled=self.verbose):
      with io.StringIO() as fstdout:  # < scratch stdout buffer
        with redirect_stdout(fstdout):  # < also suppresses python stdout
          if pack_textures:
            bpy.ops.file.pack_all()
          bpy.ops.wm.save_mainfile(filepath=str(tmp_path))
        if self.verbose:
          print(fstdout.getvalue())

    # copy to target path
    path = kb.as_path(path)
    path.parent.mkdir(parents=True, exist_ok=True)  # ensure directory exists
    logger.info("Saving '%s'", path)
    tf.io.gfile.copy(tmp_path, path, overwrite=True)

  def render(self,
             frames: Optional[Sequence[int]] = None,
             ignore_missing_textures: bool = False,
             return_layers: Sequence[str] = ("rgba", "backward_flow",
                                             "forward_flow", "depth",
                                             "normal", "object_coordinates",
                                             "segmentation"),
             ) -> Dict[str, np.ndarray]:
    """Renders all frames (or a subset) of the animation and returns images as a dict of arrays.

    Args:
      frames: list of frames to render (defaults to range(scene.frame_start, scene.frame_end+1)).
      ignore_missing_textures: if False then raise a RuntimeError when missing textures are
        detected. Otherwise, proceed to render (with purple color instead of missing texture).
      return_layers: list of layers to return. For possible values refer to
        the Blender.post_processors dict. Defaults to ("backward_flow",
        "forward_flow", "depth", "normal", "object_coordinates", "segmentation").

    Returns:
      A dictionary with one entry for each return layer. By default:
        - "rgba": shape = (nr_frames, height, width, 4)
        - "segmentation": shape = (nr_frames, height, width, 1) (int)
        - "backward_flow": shape = (nr_frames, height, width, 2)
        - "forward_flow": shape = (nr_frames, height, width, 2)
        - "depth": shape = (nr_frames, height, width, 1)
        - "object_coordinates": shape = (nr_frames, height, width, 3) (uint16)
        - "normal": shape = (nr_frames, height, width, 3) (uint16)
    """
    logger.info("Using scratch rendering folder: '%s'", self.scratch_dir)
    if not ignore_missing_textures:
      self._check_missing_textures()
    self.set_exr_output_path(self.scratch_dir / "exr" / "frame_")
    # --- starts rendering
    if frames is None:
      frames = range(self.scene.frame_start, self.scene.frame_end + 1)
    with RedirectStream(stream=sys.stdout, disabled=self.verbose):
      for frame_nr in frames:
        bpy.context.scene.frame_set(frame_nr)
        # When writing still images Blender doesn't append the frame number to the png path.
        # (but for exr it does, so we only adjust the png path)
        bpy.context.scene.render.filepath = str(
            self.scratch_dir / "images" / f"frame_{frame_nr:04d}.png")
        bpy.ops.render.render(animation=False, write_still=True)
        logger.info("Rendered frame '%s'", bpy.context.scene.render.filepath)

    # --- post process the rendered frames
    return self.postprocess(self.scratch_dir, return_layers=return_layers)

  def _check_missing_textures(self):
    missing_textures = sorted({img.filepath for img in bpy.data.images
            if tuple(img.size) == (0, 0) and img.filepath})
    if missing_textures:
      raise RuntimeError(f"Missing textures: {missing_textures}")

  def render_still(
      self,
      frame: Optional[int] = None,
      ignore_missing_textures: bool = False,
      return_layers: Sequence[str] = ("rgba", "backward_flow", "forward_flow",
                                      "depth", "normal", "object_coordinates",
                                      "segmentation"),
  ):
    """Render a single frame (first frame by default).

    Args:
    frame: Which frame to render (defaults to scene.frame_start).
    ignore_missing_textures: if False then raise a RuntimeError when missing textures are
      detected. Otherwise, proceed to render (with purple color instead of missing texture).
    return_layers: list of layers to return. For possible values refer to
      the Blender.post_processors dict. Defaults to ("backward_flow",
      "forward_flow", "depth", "normal", "object_coordinates", "segmentation").
    Returns:
    A dictionary with one entry for each return layer. By default:
        - "rgba": shape = (height, width, 4)
        - "segmentation": shape = (height, width, 1) (int)
        - "backward_flow": shape = (height, width, 2) (float32)
        - "forward_flow": shape = (height, width, 2) (float32)
        - "depth": shape = (height, width, 1) (float32)
        - "object_coordinates": shape = (height, width, 3) (uint16)
        - "normal": shape = (height, width, 3) (uint16)
    """
    frame = self.scene.frame_start if frame is None else frame

    result = self.render(frames=[frame],
                         ignore_missing_textures=ignore_missing_textures,
                         return_layers=return_layers)
    return {k: v[0] for k, v in result.items()}

  def postprocess(
      self,
      from_dir: PathLike,
      return_layers: Sequence[str]):

    from_dir = kb.as_path(from_dir)
    # --- collect all layers for all frames
    data_stack = collections.defaultdict(list)
    exr_frames = sorted((from_dir / "exr").glob("*.exr"))
    png_frames = [from_dir / "images" / (exr_filename.stem + ".png")
                  for exr_filename in exr_frames]

    for exr_filename, png_filename in zip(exr_frames, png_frames):
      source_layers = blender_utils.get_render_layers_from_exr(exr_filename)
      # Use the contrast-normalized PNG instead of the EXR for RGBA.
      source_layers["rgba"] = file_io.read_png(png_filename)

      for key in return_layers:
        post_processor = self.post_processors[key]
        data_stack[key].append(post_processor(source_layers, self.scene))

    return {key: np.stack(data_stack[key], axis=0)
            for key in data_stack}


  @staticmethod
  def clear_and_reset_blender_scene(verbose: bool = False, custom_scene: str = None):
    """ Resets Blender to an entirely empty scene (or a custom one)."""
    with RedirectStream(stream=sys.stdout, disabled=verbose):
      bpy.ops.wm.read_factory_settings(use_empty=True)
      if custom_scene is None:
        bpy.context.scene.world = bpy.data.worlds.new("World")
      else:
        logger.info("Loading scene from '%s'", custom_scene)
        bpy.ops.wm.open_mainfile(filepath=custom_scene)

  @singledispatchmethod
  def add_asset(self, asset: core.Asset) -> Any:
    raise NotImplementedError(f"Cannot add {asset!r}")

  def remove_asset(self, asset: core.Asset) -> None:
    if self in asset.linked_objects:
      blender_obj = asset.linked_objects[self]
      try:
        if isinstance(blender_obj, bpy.types.Object):
          bpy.data.objects.remove(blender_obj, do_unlink=True)
        elif isinstance(blender_obj, bpy.types.Material):
          bpy.data.materials.remove(blender_obj, do_unlink=True)
        else:
          raise NotImplementedError(f"Cannot remove {asset!r}")
      except ReferenceError:
        pass  # In this case the object is already gone

  @add_asset.register(core.Cube)
  @blender_utils.prepare_blender_object
  def _add_asset(self, asset: core.Cube):
    bpy.ops.mesh.primitive_cube_add()
    cube = bpy.context.active_object

    register_object3d_setters(asset, cube)
    asset.observe(AttributeSetter(cube, "active_material",
                                  converter=self._convert_to_blender_object), "material")
    asset.observe(AttributeSetter(cube, "scale"), "scale")
    asset.observe(KeyframeSetter(cube, "scale"), "scale", type="keyframe")
    return cube

  @add_asset.register(core.Sphere)
  @blender_utils.prepare_blender_object
  def _add_asset(self, obj: core.Sphere):
    bpy.ops.mesh.primitive_ico_sphere_add(subdivisions=5)
    bpy.ops.object.shade_smooth()
    sphere = bpy.context.active_object

    register_object3d_setters(obj, sphere)
    obj.observe(AttributeSetter(sphere, "active_material",
                                converter=self._convert_to_blender_object), "material")
    obj.observe(AttributeSetter(sphere, "scale"), "scale")
    obj.observe(KeyframeSetter(sphere, "scale"), "scale", type="keyframe")
    return sphere

  @add_asset.register(core.FileBasedObject)
  @blender_utils.prepare_blender_object
  def _add_asset(self, obj: core.FileBasedObject):
    if obj.render_filename is None:
      return None  # if there is no render file, then ignore this object
    _, _, extension = obj.render_filename.rpartition(".")
    with RedirectStream(stream=sys.stdout, disabled=self.verbose):  # reduce the logging noise
      with io.StringIO() as fstdout:  # < scratch stdout buffer
        with redirect_stdout(fstdout):  # < also suppresses python stdout
          if extension == "obj":
            bpy.ops.import_scene.obj(filepath=obj.render_filename,
                                     use_split_objects=False,
                                     **obj.render_import_kwargs)
          elif extension in ["glb", "gltf"]:
            bpy.ops.import_scene.gltf(filepath=obj.render_filename,
                                      **obj.render_import_kwargs)
            # gltf files often contain "Empty" objects as placeholders for camera / lights etc.
            # here we are interested only in the meshes, so delete everything else
            non_mesh_objects = [obj for obj in bpy.context.selected_objects if obj.type != "MESH"]
            bpy.ops.object.delete({"selected_objects": non_mesh_objects})
            bpy.ops.object.join()
            # By default gltf objects are loaded with a different rotation than obj files
            # here we compensate for that to ensure alignment between pybullet and blender
            assert len(bpy.context.selected_objects) == 1
            blender_obj = bpy.context.selected_objects[0]
            blender_obj.rotation_quaternion = (0.707107, -0.707107, 0, 0)
            bpy.ops.object.transform_apply(location=False, rotation=True, scale=False)

          elif extension == "fbx":
            bpy.ops.import_scene.fbx(filepath=obj.render_filename,
                                     **obj.render_import_kwargs)
          elif extension in ["x3d", "wrl"]:
            bpy.ops.import_scene.x3d(filepath=obj.render_filename,
                                     **obj.render_import_kwargs)

          elif extension == "blend":
            # for now we require the paths to be encoded in the render_import_kwargs. That is:
            # - filepath = dir / "Object" / object_name
            # - directory = dir / "Object"
            # - filename = object_name

            bpy.ops.wm.append(**obj.render_import_kwargs)
          else:
            raise ValueError(f"Unknown file-type: '{extension}' for {obj}")

    assert len(bpy.context.selected_objects) == 1
    blender_obj = bpy.context.selected_objects[0]

    # deactivate auto_smooth because for some reason it lead to no smoothing at all
    # TODO: make smoothing configurable
    blender_obj.data.use_auto_smooth = False

    register_object3d_setters(obj, blender_obj)
    obj.observe(AttributeSetter(blender_obj, "active_material",
                                converter=self._convert_to_blender_object), "material")
    obj.observe(AttributeSetter(blender_obj, "scale"), "scale")
    obj.observe(KeyframeSetter(blender_obj, "scale"), "scale", type="keyframe")
    return blender_obj

  @add_asset.register(core.DirectionalLight)
  @blender_utils.prepare_blender_object
  def _add_asset(self, obj: core.DirectionalLight):  # pylint: disable=function-redefined
    sun = bpy.data.lights.new(obj.uid, "SUN")
    sun_obj = bpy.data.objects.new(obj.uid, sun)

    register_object3d_setters(obj, sun_obj)
    obj.observe(AttributeSetter(sun, "color"), "color")
    obj.observe(KeyframeSetter(sun, "color"), "color", type="keyframe")
    obj.observe(AttributeSetter(sun, "energy"), "intensity")
    obj.observe(KeyframeSetter(sun, "energy"), "intensity", type="keyframe")
    return sun_obj

  @add_asset.register(core.SpotLight)
  @blender_utils.prepare_blender_object
<<<<<<< HEAD
  def _add_asset(self, obj: core.SpotLight):  # pylint: disable=function-redefined
=======
  def _add_asset(self, obj: core.SpotLight):
>>>>>>> 0afe4056
    spotlight = bpy.data.lights.new(obj.uid, "SPOT")
    spotlight_obj = bpy.data.objects.new(obj.uid, spotlight)

    register_object3d_setters(obj, spotlight_obj)
    obj.observe(AttributeSetter(spotlight, "color"), "color")
    obj.observe(KeyframeSetter(spotlight, "color"), "color", type="keyframe")
    obj.observe(AttributeSetter(spotlight, "energy"), "intensity")
    obj.observe(KeyframeSetter(spotlight, "energy"), "intensity",
                type="keyframe")
    obj.observe(AttributeSetter(spotlight, "spot_blend"), "spot_blend")
    obj.observe(KeyframeSetter(spotlight, "spot_blend"), "spot_blend",
                type="keyframe")
    obj.observe(AttributeSetter(spotlight, "spot_size"), "spot_size")
    obj.observe(KeyframeSetter(spotlight, "spot_size"), "spot_size",
                type="keyframe")
    return spotlight_obj

  @add_asset.register(core.RectAreaLight)
  @blender_utils.prepare_blender_object
  def _add_asset(self, obj: core.RectAreaLight):
    area = bpy.data.lights.new(obj.uid, "AREA")
    area_obj = bpy.data.objects.new(obj.uid, area)

    register_object3d_setters(obj, area_obj)
    obj.observe(AttributeSetter(area, "color"), "color")
    obj.observe(KeyframeSetter(area, "color"), "color", type="keyframe")
    obj.observe(AttributeSetter(area, "energy"), "intensity")
    obj.observe(KeyframeSetter(area, "energy"), "intensity", type="keyframe")
    obj.observe(AttributeSetter(area, "size"), "width")
    obj.observe(KeyframeSetter(area, "size"), "width", type="keyframe")
    obj.observe(AttributeSetter(area, "size_y"), "height")
    obj.observe(KeyframeSetter(area, "size_y"), "height", type="keyframe")
    return area_obj

  @add_asset.register(core.PointLight)
  @blender_utils.prepare_blender_object
  def _add_asset(self, obj: core.PointLight):
    point_light = bpy.data.lights.new(obj.uid, "POINT")
    point_light_obj = bpy.data.objects.new(obj.uid, point_light)

    register_object3d_setters(obj, point_light_obj)
    obj.observe(AttributeSetter(point_light, "color"), "color")
    obj.observe(KeyframeSetter(point_light, "color"), "color", type="keyframe")
    obj.observe(AttributeSetter(point_light, "energy"), "intensity")
    obj.observe(KeyframeSetter(point_light, "energy"), "intensity", type="keyframe")
    return point_light_obj

  @add_asset.register(core.PerspectiveCamera)
  @blender_utils.prepare_blender_object
  def _add_asset(self, obj: core.PerspectiveCamera):
    camera = bpy.data.cameras.new(obj.uid)
    camera.type = "PERSP"
    # fix sensor width and determine sensor height by the aspect ratio of the image:
    camera.sensor_fit = "HORIZONTAL"
    camera_obj = bpy.data.objects.new(obj.uid, camera)

    register_object3d_setters(obj, camera_obj)
    obj.observe(AttributeSetter(camera, "lens"), "focal_length")
    obj.observe(KeyframeSetter(camera, "lens"), "focal_length", type="keyframe")
    obj.observe(AttributeSetter(camera, "sensor_width"), "sensor_width")
    obj.observe(KeyframeSetter(camera, "sensor_width"), "sensor_width", type="keyframe")
    obj.observe(AttributeSetter(camera, "clip_start"), "min_render_distance")
    obj.observe(KeyframeSetter(camera, "clip_start"), "min_render_distance", type="keyframe")
    obj.observe(AttributeSetter(camera, "clip_end"), "max_render_distance")
    obj.observe(KeyframeSetter(camera, "clip_end"), "max_render_distance", type="keyframe")
    return camera_obj

  @add_asset.register(core.OrthographicCamera)
  @blender_utils.prepare_blender_object
  def _add_asset(self, obj: core.OrthographicCamera):
    camera = bpy.data.cameras.new(obj.uid)
    camera.type = "ORTHO"
    camera_obj = bpy.data.objects.new(obj.uid, camera)

    register_object3d_setters(obj, camera_obj)
    obj.observe(AttributeSetter(camera, "ortho_scale"), "orthographic_scale")
    obj.observe(KeyframeSetter(camera, "ortho_scale"), "orthographic_scale", type="keyframe")
    obj.observe(AttributeSetter(camera, "clip_start"), "min_render_distance")
    obj.observe(KeyframeSetter(camera, "clip_start"), "min_render_distance", type="keyframe")
    obj.observe(AttributeSetter(camera, "clip_end"), "max_render_distance")
    obj.observe(KeyframeSetter(camera, "clip_end"), "max_render_distance", type="keyframe")
    return camera_obj

  @add_asset.register(core.PrincipledBSDFMaterial)
  @blender_utils.prepare_blender_object
  def _add_asset(self, obj: core.PrincipledBSDFMaterial):
    mat = bpy.data.materials.new(obj.uid)
    mat.use_nodes = True
    bsdf_node = mat.node_tree.nodes["Principled BSDF"]

    obj.observe(AttributeSetter(bsdf_node.inputs["Base Color"], "default_value"), "color")
    obj.observe(KeyframeSetter(bsdf_node.inputs["Base Color"], "default_value"), "color",
                type="keyframe")
    obj.observe(AttributeSetter(bsdf_node.inputs["Roughness"], "default_value"), "roughness")
    obj.observe(KeyframeSetter(bsdf_node.inputs["Roughness"], "default_value"), "roughness",
                type="keyframe")
    obj.observe(AttributeSetter(bsdf_node.inputs["Metallic"], "default_value"), "metallic")
    obj.observe(KeyframeSetter(bsdf_node.inputs["Metallic"], "default_value"), "metallic",
                type="keyframe")
    obj.observe(AttributeSetter(bsdf_node.inputs["Specular"], "default_value"), "specular")
    obj.observe(KeyframeSetter(bsdf_node.inputs["Specular"], "default_value"), "specular",
                type="keyframe")
    obj.observe(AttributeSetter(bsdf_node.inputs["Specular Tint"],
                                "default_value"), "specular_tint")
    obj.observe(KeyframeSetter(bsdf_node.inputs["Specular Tint"], "default_value"), "specular_tint",
                type="keyframe")
    obj.observe(AttributeSetter(bsdf_node.inputs["IOR"], "default_value"), "ior")
    obj.observe(KeyframeSetter(bsdf_node.inputs["IOR"], "default_value"), "ior",
                type="keyframe")
    obj.observe(AttributeSetter(bsdf_node.inputs["Transmission"], "default_value"), "transmission")
    obj.observe(KeyframeSetter(bsdf_node.inputs["Transmission"], "default_value"), "transmission",
                type="keyframe")
    obj.observe(AttributeSetter(bsdf_node.inputs["Transmission Roughness"], "default_value"),
                "transmission_roughness")
    obj.observe(KeyframeSetter(bsdf_node.inputs["Transmission Roughness"], "default_value"),
                "transmission_roughness", type="keyframe")
    obj.observe(AttributeSetter(bsdf_node.inputs["Emission"], "default_value"), "emission")
    obj.observe(KeyframeSetter(bsdf_node.inputs["Emission"], "default_value"), "emission",
                type="keyframe")
    return mat

  @add_asset.register(core.FlatMaterial)
  @blender_utils.prepare_blender_object
  def _add_asset(self, obj: core.FlatMaterial):
    # --- Create node-based material
    mat = bpy.data.materials.new("Holdout")
    mat.use_nodes = True
    tree = mat.node_tree
    tree.nodes.remove(tree.nodes["Principled BSDF"])  # remove the default shader

    output_node = tree.nodes["Material Output"]

    # This material is constructed from three different shaders:
    #  1. if holdout=False then emission_node is responsible for giving the object a uniform color
    #  2. if holdout=True, then the holdout_node is responsible for making the object transparent
    #  3. if indirect_visibility=False then transparent_node makes the node invisible for indirect
    #     effects such as shadows or reflections

    light_path_node = tree.nodes.new(type="ShaderNodeLightPath")
    holdout_node = tree.nodes.new(type="ShaderNodeHoldout")
    transparent_node = tree.nodes.new(type="ShaderNodeBsdfTransparent")
    holdout_mix_node = tree.nodes.new(type="ShaderNodeMixShader")
    indirect_mix_node = tree.nodes.new(type="ShaderNodeMixShader")
    overall_mix_node = tree.nodes.new(type="ShaderNodeMixShader")

    emission_node = tree.nodes.new(type="ShaderNodeEmission")

    tree.links.new(transparent_node.outputs["BSDF"], indirect_mix_node.inputs[1])
    tree.links.new(emission_node.outputs["Emission"], indirect_mix_node.inputs[2])
    tree.links.new(emission_node.outputs["Emission"], holdout_mix_node.inputs[1])
    tree.links.new(holdout_node.outputs["Holdout"], holdout_mix_node.inputs[2])
    tree.links.new(light_path_node.outputs["Is Camera Ray"], overall_mix_node.inputs["Fac"])
    tree.links.new(indirect_mix_node.outputs["Shader"], overall_mix_node.inputs[1])
    tree.links.new(holdout_mix_node.outputs["Shader"], overall_mix_node.inputs[2])
    tree.links.new(overall_mix_node.outputs["Shader"], output_node.inputs["Surface"])

    obj.observe(AttributeSetter(emission_node.inputs["Color"], "default_value"), "color")
    obj.observe(KeyframeSetter(emission_node.inputs["Color"], "default_value"), "color",
                type="keyframe")
    obj.observe(AttributeSetter(holdout_mix_node.inputs["Fac"], "default_value"), "holdout")
    obj.observe(KeyframeSetter(holdout_mix_node.inputs["Fac"], "default_value"), "holdout",
                type="keyframe")
    obj.observe(AttributeSetter(indirect_mix_node.inputs["Fac"], "default_value"),
                "indirect_visibility")
    obj.observe(KeyframeSetter(indirect_mix_node.inputs["Fac"], "default_value"),
                "indirect_visibility", type="keyframe")
    return mat

  def _setup_scene_shading(self):
    self.blender_scene.world.use_nodes = True
    tree = self.blender_scene.world.node_tree
    links = tree.links

    # clear the tree
    for node in tree.nodes.values():
      tree.nodes.remove(node)

    # create nodes
    out_node = tree.nodes.new(type="ShaderNodeOutputWorld")
    out_node.location = 1100, 0

    mix_node = tree.nodes.new(type="ShaderNodeMixShader")
    mix_node.location = 900, 0
    lightpath_node = tree.nodes.new(type="ShaderNodeLightPath")
    lightpath_node.location = 700, 350
    self.ambient_node = tree.nodes.new(type="ShaderNodeBackground")
    self.ambient_node.inputs["Color"].default_value = (0., 0., 0., 1.)
    self.ambient_node.location = 700, 0
    self.bg_node = tree.nodes.new(type="ShaderNodeBackground")
    self.bg_node.inputs["Color"].default_value = (0., 0., 0., 1.)
    self.bg_node.location = 700, -120

    links.new(lightpath_node.outputs.get("Is Camera Ray"), mix_node.inputs.get("Fac"))
    links.new(self.ambient_node.outputs.get("Background"), mix_node.inputs[1])
    links.new(self.bg_node.outputs.get("Background"), mix_node.inputs[2])
    links.new(mix_node.outputs.get("Shader"), out_node.inputs.get("Surface"))

    # create nodes for HDRI images, but leave them disconnected until
    # set_ambient_illumination or set_background
    coord_node = tree.nodes.new(type="ShaderNodeTexCoord")

    self.bg_mapping_node = tree.nodes.new(type="ShaderNodeMapping")
    self.bg_mapping_node.location = 200, 200
    self.bg_hdri_node = tree.nodes.new(type="ShaderNodeTexEnvironment")
    self.bg_hdri_node.location = 400, 200
    links.new(coord_node.outputs.get("Generated"), self.bg_mapping_node.inputs.get("Vector"))
    links.new(self.bg_mapping_node.outputs.get("Vector"), self.bg_hdri_node.inputs.get("Vector"))

    self.illum_mapping_node = tree.nodes.new(type="ShaderNodeMapping")
    self.illum_mapping_node.location = 200, -200
    self.ambient_hdri_node = tree.nodes.new(type="ShaderNodeTexEnvironment")
    self.ambient_hdri_node.location = 400, -200
    links.new(coord_node.outputs.get("Generated"), self.illum_mapping_node.inputs.get("Vector"))
    links.new(self.illum_mapping_node.outputs.get("Vector"),
              self.ambient_hdri_node.inputs.get("Vector"))

  def _set_ambient_light_color(self, color=(0., 0., 0., 1.0)):
    # disconnect incoming links from hdri node (if any)
    for link in self.ambient_node.inputs["Color"].links:
      self.blender_scene.world.node_tree.links.remove(link)
    self.ambient_node.inputs["Color"].default_value = color

  def _set_ambient_light_hdri(self, hdri_filepath=None, hdri_rotation=(0., 0., 0.), strength=1.0):
    # ensure hdri_node is connected
    self.blender_scene.world.node_tree.links.new(self.ambient_hdri_node.outputs.get("Color"),
                                                 self.ambient_node.inputs.get("Color"))
    self.ambient_hdri_node.image = bpy.data.images.load(hdri_filepath, check_existing=True)
    self.ambient_node.inputs["Strength"].default_value = strength

    self.illum_mapping_node.inputs.get("Rotation").default_value = hdri_rotation

  def _set_background_color(self, color=core.get_color("black")):
    # disconnect incoming links from hdri node (if any)
    for link in self.bg_node.inputs["Color"].links:
      self.blender_scene.world.node_tree.links.remove(link)
    # set color
    self.bg_node.inputs["Color"].default_value = color

  def _set_background_hdri(self, hdri_filepath=None, hdri_rotation=(0., 0., 0.)):
    # ensure hdri_node is connected
    self.blender_scene.world.node_tree.links.new(self.bg_hdri_node.outputs.get("Color"),
                                                 self.bg_node.inputs.get("Color"))
    self.bg_hdri_node.image = bpy.data.images.load(hdri_filepath, check_existing=True)
    self.bg_mapping_node.inputs.get("Rotation").default_value = hdri_rotation

  def _convert_to_blender_object(self, asset: core.Asset):
    return asset.linked_objects[self]


class AttributeSetter:
  """TODO(klausg): provide high-level description of observer implementation."""

  def __init__(self, blender_obj, attribute: str, converter=None):
    self.blender_obj = blender_obj
    self.attribute = attribute
    self.converter = converter

  def __call__(self, change):
    # change = {"type": "change", "new": (1., 1., 1.), "owner": obj}
    new_value = change.new

    if isinstance(new_value, UndefinedAsset):
      return  # ignore any Undefined values

    if self.converter:
      # use converter if given
      new_value = self.converter(new_value)

    setattr(self.blender_obj, self.attribute, new_value)


class KeyframeSetter:
  def __init__(self, blender_obj, attribute_path: str):
    self.attribute_path = attribute_path
    self.blender_obj = blender_obj

  def __call__(self, change):
    self.blender_obj.keyframe_insert(self.attribute_path, frame=change.frame)


def register_object3d_setters(obj, blender_obj):
  assert isinstance(obj, core.Object3D), f"{obj!r} is not an Object3D"

  obj.observe(AttributeSetter(blender_obj, "location"), "position")
  obj.observe(KeyframeSetter(blender_obj, "location"), "position", type="keyframe")

  obj.observe(AttributeSetter(blender_obj, "rotation_quaternion"), "quaternion")
  obj.observe(KeyframeSetter(blender_obj, "rotation_quaternion"), "quaternion", type="keyframe")<|MERGE_RESOLUTION|>--- conflicted
+++ resolved
@@ -371,7 +371,7 @@
           bpy.data.objects.remove(blender_obj, do_unlink=True)
         elif isinstance(blender_obj, bpy.types.Material):
           bpy.data.materials.remove(blender_obj, do_unlink=True)
-        else:
+        else: since I'm missing a CLA check 
           raise NotImplementedError(f"Cannot remove {asset!r}")
       except ReferenceError:
         pass  # In this case the object is already gone
@@ -477,11 +477,7 @@
 
   @add_asset.register(core.SpotLight)
   @blender_utils.prepare_blender_object
-<<<<<<< HEAD
   def _add_asset(self, obj: core.SpotLight):  # pylint: disable=function-redefined
-=======
-  def _add_asset(self, obj: core.SpotLight):
->>>>>>> 0afe4056
     spotlight = bpy.data.lights.new(obj.uid, "SPOT")
     spotlight_obj = bpy.data.objects.new(obj.uid, spotlight)
 
