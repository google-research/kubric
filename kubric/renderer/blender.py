# Copyright 2021 The Kubric Authors.
#
# Licensed under the Apache License, Version 2.0 (the "License");
# you may not use this file except in compliance with the License.
# You may obtain a copy of the License at
#
#     http://www.apache.org/licenses/LICENSE-2.0
#
# Unless required by applicable law or agreed to in writing, software
# distributed under the License is distributed on an "AS IS" BASIS,
# WITHOUT WARRANTIES OR CONDITIONS OF ANY KIND, either express or implied.
# See the License for the specific language governing permissions and
# limitations under the License.

import io
import logging
import sys
from contextlib import redirect_stdout
from typing import Any, Optional, Union

import bpy

<<<<<<< HEAD
import imageio
=======
>>>>>>> 5041353e
import numpy as np
import tensorflow_datasets.public_api as tfds
from singledispatchmethod import singledispatchmethod

import kubric as kb
import kubric.post_processing
from kubric import core
<<<<<<< HEAD
from kubric.redirect_io import RedirectStream
from kubric.utils import save_as_json

import bpy

=======
from kubric.core.assets import UndefinedAsset
from kubric.redirect_io import RedirectStream
from kubric.renderer import blender_utils
from kubric import utils
from kubric.utils import PathLike
>>>>>>> 5041353e

logger = logging.getLogger(__name__)


class Blender(core.View):
  def __init__(self,
               scene: core.Scene,
               scratch_dir=None,
               adaptive_sampling=True,
               use_denoising=True,
               samples_per_pixel=128,
               background_transparency=False,
               verbose: bool=False):
    """
    An implementation of a rendering backend in Blender/Cycles.

    Args:
      verbose: when False, redirects the blender stdout to stdnull
    """

    self.scratch_dir = scratch_dir
    self.ambient_node = None
    self.ambient_hdri_node = None
    self.illum_mapping_node = None
    self.bg_node = None
    self.bg_hdri_node = None
    self.bg_mapping_node = None
    self.verbose = verbose

<<<<<<< HEAD
    self._clear_and_reset()  # as blender has a default scene on load
=======
    # blender has a default scene on load, so we clear everything first
    blender_utils.clear_and_reset_blender_scene(self.verbose)
>>>>>>> 5041353e
    self.blender_scene = bpy.context.scene

    # the ray-tracing engine is set here because it affects the availability of some features
    bpy.context.scene.render.engine = "CYCLES"
    blender_utils.activate_render_passes(normal=True, optical_flow=True, segmentation=True, uv=True)
    self._setup_scene_shading()

    self.adaptive_sampling = adaptive_sampling  # speeds up rendering
    self.use_denoising = use_denoising  # improves the output quality
    self.samples_per_pixel = samples_per_pixel
    self.background_transparency = background_transparency

    self.exr_output_node = blender_utils.set_up_exr_output_node()

    super().__init__(scene, scene_observers={
        "frame_start": [AttributeSetter(self.blender_scene, "frame_start")],
        "frame_end": [AttributeSetter(self.blender_scene, "frame_end")],
        "frame_rate": [AttributeSetter(self.blender_scene.render, "fps")],
        "resolution": [AttributeSetter(self.blender_scene.render, "resolution_x",
                                       converter=lambda x: x[0]),
                       AttributeSetter(self.blender_scene.render, "resolution_y",
                                       converter=lambda x: x[1])],
        "camera": [AttributeSetter(self.blender_scene, "camera",
                                   converter=self._convert_to_blender_object)],
        "ambient_illumination": [lambda change: self._set_ambient_light_color(change.new)],
        "background": [lambda change: self._set_background_color(change.new)],
    })

  @property
  def scratch_dir(self) -> Union[PathLike, None]:
    return self._scratch_dir

  @scratch_dir.setter
  def scratch_dir(self, value: Union[PathLike, None]):
    if value is None:
      self._scratch_dir = None
    else:
      self._scratch_dir = kb.str2path(value)

  @property
  def adaptive_sampling(self) -> bool:
    return self.blender_scene.cycles.use_adaptive_sampling

  @adaptive_sampling.setter
  def adaptive_sampling(self, value: bool):
    self.blender_scene.cycles.use_adaptive_sampling = value

  @property
  def use_denoising(self) -> bool:
    return self.blender_scene.cycles.use_denoising

  @use_denoising.setter
  def use_denoising(self, value: bool):
    self.blender_scene.cycles.use_denoising = value
    self.blender_scene.cycles.denoiser = "NLM"

  @property
  def samples_per_pixel(self) -> int:
    return self.blender_scene.cycles.samples

  @samples_per_pixel.setter
  def samples_per_pixel(self, nr: int):
    self.blender_scene.cycles.samples = nr

  @property
  def background_transparency(self) -> bool:
    return self.blender_scene.render.film_transparent

  @background_transparency.setter
  def background_transparency(self, value: bool):
    self.blender_scene.render.film_transparent = value

  def set_exr_output_path(self, path_prefix: Optional[PathLike]):
    """Set the target path prefix for EXR output.

    The final filename for a frame will be "{path_prefix}{frame_nr:04d}.exr".
    If path_prefix is None then EXR output is disabled.
    """
    if path_prefix is None:
      self.exr_output_node.mute = True
    else:
      self.exr_output_node.mute = False
      self.exr_output_node.base_path = str(path_prefix)

  def save_state(self, path: PathLike=None, pack_textures: bool=True):
    """Saves the '.blend' blender file to disk.

    If a path is provided, the .blend file will be saved there.
    If it is not provided, the self.scratch_dir will be used.
    If neither is provided, an assertion will be raised.
    If a file with the same path exists, it is overwritten.
    """
    # --- if a scratch_dir was specified
    if path is None and self.scratch_dir is not None:
      path = str(self.scratch_dir / "scene.blend")
    assert path is not None, "Neither self.scratch-dir nor path has been specified"

    # --- ensure directory exists
    parent = kb.str2path(path).parent
    if not parent.exists():
      parent.mkdir(parents=True)

    # --- ensure file does NOT exist (as otherwise "foo.blend1" is created after "foo.blend")
    kb.str2path(path).unlink(missing_ok=True)

    # --- save the file; see https://github.com/google-research/kubric/issues/96
    logger.info("Saving '%s'", path)
    with RedirectStream(stream=sys.stdout, disabled=self.verbose):
<<<<<<< HEAD
      with io.StringIO() as fstdout: #< scratch stdout buffer
        with redirect_stdout(fstdout): #< also suppresses python stdout
=======
      with io.StringIO() as fstdout:  # < scratch stdout buffer
        with redirect_stdout(fstdout):  # < also suppresses python stdout
>>>>>>> 5041353e
          bpy.ops.wm.save_mainfile(filepath=path)
          if pack_textures: bpy.ops.file.pack_all()
        if self.verbose: print(fstdout.getvalue())

<<<<<<< HEAD

  def render(self,
             png_filepath:PathLike=None,
             exr_filepath:PathLike=None):
=======
  def render(self,
             png_filepath: PathLike = None,
             exr_filepath: PathLike = None):
>>>>>>> 5041353e
    """Renders the animation.

    Args:
        png_filepath: the folder where the `frame_*.png` files will be rendered
        exr_filepath: the folder where the `frame_*.exr` files will be rendered
        verbose:      limits the output generated by blender while rendering

    Notes:
      - Filepaths are provided in the "foo/bar/frames_" format, for which blender will
        generate {"foo/bar/frames_0", "foo/bar/frames_1", ...}.
      - If `self.scratch_dir` is specified, *_filepath are optional.
    """

    # --- if a scratch_dir was specified
    if png_filepath is None and exr_filepath is None and self.scratch_dir is not None:
      logger.info("Using scratch rendering folder: '%s'", self.scratch_dir)
      png_filepath = str(self.scratch_dir / "images" / "frame_")
      exr_filepath = str(self.scratch_dir / "exr" / "frame_")

    # --- sets blender internal properties
    assert png_filepath is not None, "Neither self.scratch-dir nor path has been specified"
    bpy.context.scene.render.filepath = str(png_filepath)

    # --- optionally renders EXR
<<<<<<< HEAD
    # TODO: klaus, is this sufficient to disable EXR output?
    if exr_filepath is not None:
      self._setup_exr_output(str(exr_filepath))
=======
    self.set_exr_output_path(exr_filepath)
>>>>>>> 5041353e

    # --- notify the logger when a frame has been rendered
    #     TODO: can we get this also for the EXR output?
    def render_notification(scene):
      logger.info(f"Rendered frame '{scene.render.frame_path()}'")
    bpy.app.handlers.render_write.append(render_notification)

    # --- starts rendering
    with RedirectStream(stream=sys.stdout, disabled=self.verbose):
<<<<<<< HEAD
        bpy.ops.render.render(animation=True, write_still=False) #BUG: Issue #95

=======
        bpy.ops.render.render(animation=True, write_still=False)  # BUG: Issue #95
      
>>>>>>> 5041353e
  def render_still(self, png_filepath:PathLike):
    """Renders a single frame of the scene to png_filepath."""

    # --- set where to render PNGs
    assert str(png_filepath).endswith(".png")
    bpy.context.scene.render.filepath = png_filepath

    # --- render
    with RedirectStream(stream=sys.stdout, disabled=self.verbose):
      bpy.ops.render.render(animation=False, write_still=True)
    logger.info(f"Rendered frame '{png_filepath}'")

  def postprocess(self, from_dir: PathLike, to_dir=PathLike):
    from_dir = tfds.core.as_path(from_dir)
    to_dir = tfds.core.as_path(to_dir)

    # --- split objects into foreground and background sets
    fg_objects = [obj for obj in self.scene.assets if obj.background is False]
    bg_objects = [obj for obj in self.scene.assets if obj.background is True]

    # --- collect all layers for all frames
    data_stack = {}
    for frame_id in range(self.scene.frame_start, self.scene.frame_end + 1):
      exr_filename = from_dir / "exr" / f"frame_{frame_id:04d}.exr"
      png_filename = from_dir / "images" / f"frame_{frame_id:04d}.png"

      # TODO(klausg): this is blender specific, should not be IN the blender module?
      layers = blender_utils.get_render_layers_from_exr(exr_filename,
                                                                 bg_objects,
                                                                 fg_objects)
      data = {k: layers[k] for k in
              ["backward_flow", "forward_flow", "depth", "uv", "normal"]}
      # Use the contrast-normalized PNG instead of the EXR for RGBA.
      data["rgba"] = utils.read_png(png_filename)
      data["segmentation"] = layers["segmentation_indices"][:, :, :1]
      for key in data:
        if key in data_stack:
          data_stack[key].append(data[key])
        else:
          data_stack[key] = [data[key]]
    for key in data_stack:
      data_stack[key] = np.stack(data_stack[key], axis=0)
    # Save to image files
    utils.write_image_dict(data_stack, to_dir)
    # compute bounding boxes
    instance_bboxes = kubric.post_processing.compute_bboxes(data_stack["segmentation"])
    utils.save_as_json(to_dir / "bboxes.json", instance_bboxes)

  @singledispatchmethod
  def add_asset(self, asset: core.Asset) -> Any:
    raise NotImplementedError(f"Cannot add {asset!r}")

  @singledispatchmethod
  def remove_asset(self, asset: core.Asset) -> None:
    if self in asset.linked_objects:
      blender_obj = asset.linked_objects[self]
      try:
        if isinstance(blender_obj, bpy.types.Object):
          bpy.data.objects.remove(blender_obj, do_unlink=True)
        elif isinstance(blender_obj, bpy.types.Material):
          bpy.data.materials.remove(blender_obj, do_unlink=True)
        else:
          raise NotImplementedError(f"Cannot remove {asset!r}")
      except ReferenceError:
        pass  # In this case the object is already gone

  @add_asset.register(core.Cube)
  @blender_utils.prepare_blender_object
  def _add_asset(self, asset: core.Cube):
    bpy.ops.mesh.primitive_cube_add()
    cube = bpy.context.active_object

    register_object3d_setters(asset, cube)
    asset.observe(AttributeSetter(cube, "active_material",
                                  converter=self._convert_to_blender_object), "material")
    asset.observe(AttributeSetter(cube, "scale"), "scale")
    asset.observe(KeyframeSetter(cube, "scale"), "scale", type="keyframe")
    return cube

  @add_asset.register(core.Sphere)
<<<<<<< HEAD
  @prepare_blender_object
  def _add_asset(self, obj: core.Sphere):  # pylint: disable=function-redefined
=======
  @blender_utils.prepare_blender_object
  def _add_asset(self, obj: core.Sphere):
>>>>>>> 5041353e
    bpy.ops.mesh.primitive_ico_sphere_add(subdivisions=5)
    bpy.ops.object.shade_smooth()
    sphere = bpy.context.active_object

    register_object3d_setters(obj, sphere)
    obj.observe(AttributeSetter(sphere, "active_material",
                                converter=self._convert_to_blender_object), "material")
    obj.observe(AttributeSetter(sphere, "scale"), "scale")
    obj.observe(KeyframeSetter(sphere, "scale"), "scale", type="keyframe")
    return sphere

  @add_asset.register(core.FileBasedObject)
<<<<<<< HEAD
  @prepare_blender_object
  def _add_asset(self, obj: core.FileBasedObject):  # pylint: disable=function-redefined
=======
  @blender_utils.prepare_blender_object
  def _add_asset(self, obj: core.FileBasedObject):
>>>>>>> 5041353e
    if obj.render_filename is None:
      return None  # if there is no render file, then ignore this object
    _, _, extension = obj.render_filename.rpartition(".")
    with RedirectStream(stream=sys.stdout, disabled=self.verbose):  # reduce the logging noise
      if extension == "obj":
        bpy.ops.import_scene.obj(filepath=obj.render_filename,
                                 **obj.render_import_kwargs)
      elif extension in ["glb", "gltf"]:
        bpy.ops.import_scene.gltf(filepath=obj.render_filename,
                                  **obj.render_import_kwargs)
        # gltf files often contain "Empty" objects as placeholders for camera / lights etc.
        # here we are interested only in the meshes, so delete everything else
        non_mesh_objects = [obj for obj in bpy.context.selected_objects if obj.type != "MESH"]
        bpy.ops.object.delete({"selected_objects": non_mesh_objects})
        bpy.ops.object.join()
      elif extension == "fbx":
        bpy.ops.import_scene.fbx(filepath=obj.render_filename,
                                 **obj.render_import_kwargs)
      elif extension in ["x3d", "wrl"]:
        bpy.ops.import_scene.x3d(filepath=obj.render_filename,
                                 **obj.render_import_kwargs)

      elif extension == "blend":
        # for now we require the paths to be encoded in the render_import_kwargs. That is:
        # - filepath = dir / "Object" / object_name
        # - directory = dir / "Object"
        # - filename = object_name

        bpy.ops.wm.append(**obj.render_import_kwargs)
      else:
        raise ValueError(f"Unknown file-type: '{extension}' for {obj}")

    assert len(bpy.context.selected_objects) == 1
    blender_obj = bpy.context.selected_objects[0]

    # deactivate auto_smooth because for some reason it lead to no smoothing at all
    # TODO: make smoothing configurable
    blender_obj.data.use_auto_smooth = False

    register_object3d_setters(obj, blender_obj)
    obj.observe(AttributeSetter(blender_obj, "active_material",
                                converter=self._convert_to_blender_object), "material")
    obj.observe(AttributeSetter(blender_obj, "scale"), "scale")
    obj.observe(KeyframeSetter(blender_obj, "scale"), "scale", type="keyframe")
    return blender_obj

  @add_asset.register(core.DirectionalLight)
<<<<<<< HEAD
  @prepare_blender_object
  def _add_asset(self, obj: core.DirectionalLight):  # pylint: disable=function-redefined
=======
  @blender_utils.prepare_blender_object
  def _add_asset(self, obj: core.DirectionalLight):
>>>>>>> 5041353e
    sun = bpy.data.lights.new(obj.uid, "SUN")
    sun_obj = bpy.data.objects.new(obj.uid, sun)

    register_object3d_setters(obj, sun_obj)
    obj.observe(AttributeSetter(sun, "color"), "color")
    obj.observe(KeyframeSetter(sun, "color"), "color", type="keyframe")
    obj.observe(AttributeSetter(sun, "energy"), "intensity")
    obj.observe(KeyframeSetter(sun, "energy"), "intensity", type="keyframe")
    return sun_obj

  @add_asset.register(core.RectAreaLight)
<<<<<<< HEAD
  @prepare_blender_object
  def _add_asset(self, obj: core.RectAreaLight):  # pylint: disable=function-redefined
=======
  @blender_utils.prepare_blender_object
  def _add_asset(self, obj: core.RectAreaLight):
>>>>>>> 5041353e
    area = bpy.data.lights.new(obj.uid, "AREA")
    area_obj = bpy.data.objects.new(obj.uid, area)

    register_object3d_setters(obj, area_obj)
    obj.observe(AttributeSetter(area, "color"), "color")
    obj.observe(KeyframeSetter(area, "color"), "color", type="keyframe")
    obj.observe(AttributeSetter(area, "energy"), "intensity")
    obj.observe(KeyframeSetter(area, "energy"), "intensity", type="keyframe")
    obj.observe(AttributeSetter(area, "size"), "width")
    obj.observe(KeyframeSetter(area, "size"), "width", type="keyframe")
    obj.observe(AttributeSetter(area, "size_y"), "height")
    obj.observe(KeyframeSetter(area, "size_y"), "height", type="keyframe")
    return area_obj

  @add_asset.register(core.PointLight)
<<<<<<< HEAD
  @prepare_blender_object
  def _add_asset(self, obj: core.PointLight):  # pylint: disable=function-redefined
=======
  @blender_utils.prepare_blender_object
  def _add_asset(self, obj: core.PointLight):
>>>>>>> 5041353e
    point_light = bpy.data.lights.new(obj.uid, "POINT")
    point_light_obj = bpy.data.objects.new(obj.uid, point_light)

    register_object3d_setters(obj, point_light_obj)
    obj.observe(AttributeSetter(point_light, "color"), "color")
    obj.observe(KeyframeSetter(point_light, "color"), "color", type="keyframe")
    obj.observe(AttributeSetter(point_light, "energy"), "intensity")
    obj.observe(KeyframeSetter(point_light, "energy"), "intensity", type="keyframe")
    return point_light_obj

  @add_asset.register(core.PerspectiveCamera)
<<<<<<< HEAD
  @prepare_blender_object
  def _add_asset(self, obj: core.PerspectiveCamera):  # pylint: disable=function-redefined
=======
  @blender_utils.prepare_blender_object
  def _add_asset(self, obj: core.PerspectiveCamera):
>>>>>>> 5041353e
    camera = bpy.data.cameras.new(obj.uid)
    camera.type = "PERSP"
    # fix sensor width and determine sensor height by the aspect ratio of the image:
    camera.sensor_fit = "HORIZONTAL"
    camera_obj = bpy.data.objects.new(obj.uid, camera)

    register_object3d_setters(obj, camera_obj)
    obj.observe(AttributeSetter(camera, "lens"), "focal_length")
    obj.observe(KeyframeSetter(camera, "lens"), "focal_length", type="keyframe")
    obj.observe(AttributeSetter(camera, "sensor_width"), "sensor_width")
    obj.observe(KeyframeSetter(camera, "sensor_width"), "sensor_width", type="keyframe")
    return camera_obj

  @add_asset.register(core.OrthographicCamera)
<<<<<<< HEAD
  @prepare_blender_object
  def _add_asset(self, obj: core.OrthographicCamera):  # pylint: disable=function-redefined
=======
  @blender_utils.prepare_blender_object
  def _add_asset(self, obj: core.OrthographicCamera):
>>>>>>> 5041353e
    camera = bpy.data.cameras.new(obj.uid)
    camera.type = "ORTHO"
    camera_obj = bpy.data.objects.new(obj.uid, camera)

    register_object3d_setters(obj, camera_obj)
    obj.observe(AttributeSetter(camera, "ortho_scale"), "orthographic_scale")
    obj.observe(KeyframeSetter(camera, "ortho_scale"), "orthographic_scale", type="keyframe")
    return camera_obj

  @add_asset.register(core.PrincipledBSDFMaterial)
<<<<<<< HEAD
  @prepare_blender_object
  def _add_asset(self, obj: core.PrincipledBSDFMaterial):  # pylint: disable=function-redefined
=======
  @blender_utils.prepare_blender_object
  def _add_asset(self, obj: core.PrincipledBSDFMaterial):
>>>>>>> 5041353e
    mat = bpy.data.materials.new(obj.uid)
    mat.use_nodes = True
    bsdf_node = mat.node_tree.nodes["Principled BSDF"]

    obj.observe(AttributeSetter(bsdf_node.inputs["Base Color"], "default_value"), "color")
    obj.observe(KeyframeSetter(bsdf_node.inputs["Base Color"], "default_value"), "color",
                type="keyframe")
    obj.observe(AttributeSetter(bsdf_node.inputs["Roughness"], "default_value"), "roughness")
    obj.observe(KeyframeSetter(bsdf_node.inputs["Roughness"], "default_value"), "roughness",
                type="keyframe")
    obj.observe(AttributeSetter(bsdf_node.inputs["Metallic"], "default_value"), "metallic")
    obj.observe(KeyframeSetter(bsdf_node.inputs["Metallic"], "default_value"), "metallic",
                type="keyframe")
    obj.observe(AttributeSetter(bsdf_node.inputs["Specular"], "default_value"), "specular")
    obj.observe(KeyframeSetter(bsdf_node.inputs["Specular"], "default_value"), "specular",
                type="keyframe")
    obj.observe(AttributeSetter(bsdf_node.inputs["Specular Tint"], "default_value"), "specular_tint")
    obj.observe(KeyframeSetter(bsdf_node.inputs["Specular Tint"], "default_value"), "specular_tint",
                type="keyframe")
    obj.observe(AttributeSetter(bsdf_node.inputs["IOR"], "default_value"), "ior")
    obj.observe(KeyframeSetter(bsdf_node.inputs["IOR"], "default_value"), "ior",
                type="keyframe")
    obj.observe(AttributeSetter(bsdf_node.inputs["Transmission"], "default_value"), "transmission")
    obj.observe(KeyframeSetter(bsdf_node.inputs["Transmission"], "default_value"), "transmission",
                type="keyframe")
    obj.observe(AttributeSetter(bsdf_node.inputs["Transmission Roughness"], "default_value"),
                "transmission_roughness")
    obj.observe(KeyframeSetter(bsdf_node.inputs["Transmission Roughness"], "default_value"),
                "transmission_roughness", type="keyframe")
    obj.observe(AttributeSetter(bsdf_node.inputs["Emission"], "default_value"), "emission")
    obj.observe(KeyframeSetter(bsdf_node.inputs["Emission"], "default_value"), "emission",
                type="keyframe")
    return mat

  @add_asset.register(core.FlatMaterial)
<<<<<<< HEAD
  @prepare_blender_object
  def _add_asset(self, obj: core.FlatMaterial):  # pylint: disable=function-redefined
=======
  @blender_utils.prepare_blender_object
  def _add_asset(self, obj: core.FlatMaterial):
>>>>>>> 5041353e
    # --- Create node-based material
    mat = bpy.data.materials.new("Holdout")
    mat.use_nodes = True
    tree = mat.node_tree
    tree.nodes.remove(tree.nodes["Principled BSDF"])  # remove the default shader

    output_node = tree.nodes["Material Output"]

    # This material is constructed from three different shaders:
    #  1. if holdout=False then emission_node is responsible for giving the object a uniform color
    #  2. if holdout=True, then the holdout_node is responsible for making the object transparent
    #  3. if indirect_visibility=False then transparent_node makes the node invisible for indirect
    #     effects such as shadows or reflections

    light_path_node = tree.nodes.new(type="ShaderNodeLightPath")
    holdout_node = tree.nodes.new(type="ShaderNodeHoldout")
    transparent_node = tree.nodes.new(type="ShaderNodeBsdfTransparent")
    holdout_mix_node = tree.nodes.new(type="ShaderNodeMixShader")
    indirect_mix_node = tree.nodes.new(type="ShaderNodeMixShader")
    overall_mix_node = tree.nodes.new(type="ShaderNodeMixShader")

    emission_node = tree.nodes.new(type="ShaderNodeEmission")

    tree.links.new(transparent_node.outputs["BSDF"], indirect_mix_node.inputs[1])
    tree.links.new(emission_node.outputs["Emission"], indirect_mix_node.inputs[2])
    tree.links.new(emission_node.outputs["Emission"], holdout_mix_node.inputs[1])
    tree.links.new(holdout_node.outputs["Holdout"], holdout_mix_node.inputs[2])
    tree.links.new(light_path_node.outputs["Is Camera Ray"], overall_mix_node.inputs["Fac"])
    tree.links.new(indirect_mix_node.outputs["Shader"], overall_mix_node.inputs[1])
    tree.links.new(holdout_mix_node.outputs["Shader"], overall_mix_node.inputs[2])
    tree.links.new(overall_mix_node.outputs["Shader"], output_node.inputs["Surface"])

    obj.observe(AttributeSetter(emission_node.inputs["Color"], "default_value"), "color")
    obj.observe(KeyframeSetter(emission_node.inputs["Color"], "default_value"), "color",
                type="keyframe")
    obj.observe(AttributeSetter(holdout_mix_node.inputs["Fac"], "default_value"), "holdout")
    obj.observe(KeyframeSetter(holdout_mix_node.inputs["Fac"], "default_value"), "holdout",
                type="keyframe")
    obj.observe(AttributeSetter(indirect_mix_node.inputs["Fac"], "default_value"),
                "indirect_visibility")
    obj.observe(KeyframeSetter(indirect_mix_node.inputs["Fac"], "default_value"),
                "indirect_visibility", type="keyframe")
    return mat

  def _setup_scene_shading(self):
    self.blender_scene.world.use_nodes = True
    tree = self.blender_scene.world.node_tree
    links = tree.links

    # clear the tree
    for node in tree.nodes.values():
      tree.nodes.remove(node)

    # create nodes
    out_node = tree.nodes.new(type="ShaderNodeOutputWorld")
    out_node.location = 1100, 0

    mix_node = tree.nodes.new(type="ShaderNodeMixShader")
    mix_node.location = 900, 0
    lightpath_node = tree.nodes.new(type="ShaderNodeLightPath")
    lightpath_node.location = 700, 350
    self.ambient_node = tree.nodes.new(type="ShaderNodeBackground")
    self.ambient_node.inputs["Color"].default_value = (0., 0., 0., 1.)
    self.ambient_node.location = 700, 0
    self.bg_node = tree.nodes.new(type="ShaderNodeBackground")
    self.bg_node.inputs["Color"].default_value = (0., 0., 0., 1.)
    self.bg_node.location = 700, -120

    links.new(lightpath_node.outputs.get("Is Camera Ray"), mix_node.inputs.get("Fac"))
    links.new(self.ambient_node.outputs.get("Background"), mix_node.inputs[1])
    links.new(self.bg_node.outputs.get("Background"), mix_node.inputs[2])
    links.new(mix_node.outputs.get("Shader"), out_node.inputs.get("Surface"))

    # create nodes for HDRI images, but leave them disconnected until set_ambient_illumination or set_background
    coord_node = tree.nodes.new(type="ShaderNodeTexCoord")

    self.bg_mapping_node = tree.nodes.new(type="ShaderNodeMapping")
    self.bg_mapping_node.location = 200, 200
    self.bg_hdri_node = tree.nodes.new(type="ShaderNodeTexEnvironment")
    self.bg_hdri_node.location = 400, 200
    links.new(coord_node.outputs.get("Generated"), self.bg_mapping_node.inputs.get("Vector"))
    links.new(self.bg_mapping_node.outputs.get("Vector"), self.bg_hdri_node.inputs.get("Vector"))

    self.illum_mapping_node = tree.nodes.new(type="ShaderNodeMapping")
    self.illum_mapping_node.location = 200, -200
    self.ambient_hdri_node = tree.nodes.new(type="ShaderNodeTexEnvironment")
    self.ambient_hdri_node.location = 400, -200
    links.new(coord_node.outputs.get("Generated"), self.illum_mapping_node.inputs.get("Vector"))
    links.new(self.illum_mapping_node.outputs.get("Vector"), self.ambient_hdri_node.inputs.get("Vector"))

  def _set_ambient_light_color(self, color=(0., 0., 0., 1.0)):
    # disconnect incoming links from hdri node (if any)
    for link in self.ambient_node.inputs["Color"].links:
      self.blender_scene.world.node_tree.links.remove(link)
    self.ambient_node.inputs["Color"].default_value = color

  def _set_ambient_light_hdri(self, hdri_filepath=None, hdri_rotation=(0., 0., 0.)):
    # ensure hdri_node is connected
    self.blender_scene.world.node_tree.links.new(self.ambient_hdri_node.outputs.get("Color"),
                                                 self.ambient_node.inputs.get("Color"))
    self.ambient_hdri_node.image = bpy.data.images.load(hdri_filepath, check_existing=True)
    self.illum_mapping_node.inputs.get("Rotation").default_value = hdri_rotation

  def _set_background_color(self, color=core.get_color("black")):
    # disconnect incoming links from hdri node (if any)
    for link in self.bg_node.inputs["Color"].links:
      self.blender_scene.world.node_tree.links.remove(link)
    # set color
    self.bg_node.inputs["Color"].default_value = color

  def _set_background_hdri(self, hdri_filepath=None, hdri_rotation=(0., 0., 0.)):
    # ensure hdri_node is connected
    self.blender_scene.world.node_tree.links.new(self.bg_hdri_node.outputs.get("Color"),
                                                 self.bg_node.inputs.get("Color"))
    self.bg_hdri_node.image = bpy.data.images.load(hdri_filepath, check_existing=True)
    self.bg_mapping_node.inputs.get("Rotation").default_value = hdri_rotation

  def _convert_to_blender_object(self, asset: core.Asset):
    return asset.linked_objects[self]


class AttributeSetter:
  def __init__(self, blender_obj, attribute: str, converter=None):
    self.blender_obj = blender_obj
    self.attribute = attribute
    self.converter = converter

  def __call__(self, change):
    # change = {"type": "change", "new": (1., 1., 1.), "owner": obj}
    new_value = change.new

    if isinstance(new_value, UndefinedAsset):
      return  # ignore any Undefined values

    if self.converter:
      # use converter if given
      new_value = self.converter(new_value)

    setattr(self.blender_obj, self.attribute, new_value)


class KeyframeSetter:
  def __init__(self, blender_obj, attribute_path: str):
    self.attribute_path = attribute_path
    self.blender_obj = blender_obj

  def __call__(self, change):
    self.blender_obj.keyframe_insert(self.attribute_path, frame=change.frame)


def register_object3d_setters(obj, blender_obj):
  assert isinstance(obj, core.Object3D), f"{obj!r} is not an Object3D"

  obj.observe(AttributeSetter(blender_obj, "location"), "position")
  obj.observe(KeyframeSetter(blender_obj, "location"), "position", type="keyframe")

  obj.observe(AttributeSetter(blender_obj, "rotation_quaternion"), "quaternion")
  obj.observe(KeyframeSetter(blender_obj, "rotation_quaternion"), "quaternion", type="keyframe")<|MERGE_RESOLUTION|>--- conflicted
+++ resolved
@@ -20,10 +20,6 @@
 
 import bpy
 
-<<<<<<< HEAD
-import imageio
-=======
->>>>>>> 5041353e
 import numpy as np
 import tensorflow_datasets.public_api as tfds
 from singledispatchmethod import singledispatchmethod
@@ -31,19 +27,11 @@
 import kubric as kb
 import kubric.post_processing
 from kubric import core
-<<<<<<< HEAD
-from kubric.redirect_io import RedirectStream
-from kubric.utils import save_as_json
-
-import bpy
-
-=======
 from kubric.core.assets import UndefinedAsset
 from kubric.redirect_io import RedirectStream
 from kubric.renderer import blender_utils
 from kubric import utils
 from kubric.utils import PathLike
->>>>>>> 5041353e
 
 logger = logging.getLogger(__name__)
 
@@ -73,12 +61,8 @@
     self.bg_mapping_node = None
     self.verbose = verbose
 
-<<<<<<< HEAD
-    self._clear_and_reset()  # as blender has a default scene on load
-=======
     # blender has a default scene on load, so we clear everything first
     blender_utils.clear_and_reset_blender_scene(self.verbose)
->>>>>>> 5041353e
     self.blender_scene = bpy.context.scene
 
     # the ray-tracing engine is set here because it affects the availability of some features
@@ -187,27 +171,15 @@
     # --- save the file; see https://github.com/google-research/kubric/issues/96
     logger.info("Saving '%s'", path)
     with RedirectStream(stream=sys.stdout, disabled=self.verbose):
-<<<<<<< HEAD
-      with io.StringIO() as fstdout: #< scratch stdout buffer
-        with redirect_stdout(fstdout): #< also suppresses python stdout
-=======
       with io.StringIO() as fstdout:  # < scratch stdout buffer
         with redirect_stdout(fstdout):  # < also suppresses python stdout
->>>>>>> 5041353e
           bpy.ops.wm.save_mainfile(filepath=path)
           if pack_textures: bpy.ops.file.pack_all()
         if self.verbose: print(fstdout.getvalue())
 
-<<<<<<< HEAD
-
-  def render(self,
-             png_filepath:PathLike=None,
-             exr_filepath:PathLike=None):
-=======
   def render(self,
              png_filepath: PathLike = None,
              exr_filepath: PathLike = None):
->>>>>>> 5041353e
     """Renders the animation.
 
     Args:
@@ -231,14 +203,8 @@
     assert png_filepath is not None, "Neither self.scratch-dir nor path has been specified"
     bpy.context.scene.render.filepath = str(png_filepath)
 
-    # --- optionally renders EXR
-<<<<<<< HEAD
-    # TODO: klaus, is this sufficient to disable EXR output?
-    if exr_filepath is not None:
-      self._setup_exr_output(str(exr_filepath))
-=======
+    # --- optionally (erx_filepath=None) renders EXR 
     self.set_exr_output_path(exr_filepath)
->>>>>>> 5041353e
 
     # --- notify the logger when a frame has been rendered
     #     TODO: can we get this also for the EXR output?
@@ -248,13 +214,8 @@
 
     # --- starts rendering
     with RedirectStream(stream=sys.stdout, disabled=self.verbose):
-<<<<<<< HEAD
-        bpy.ops.render.render(animation=True, write_still=False) #BUG: Issue #95
-
-=======
-        bpy.ops.render.render(animation=True, write_still=False)  # BUG: Issue #95
+        bpy.ops.render.render(animation=True, write_still=False)
       
->>>>>>> 5041353e
   def render_still(self, png_filepath:PathLike):
     """Renders a single frame of the scene to png_filepath."""
 
@@ -335,13 +296,8 @@
     return cube
 
   @add_asset.register(core.Sphere)
-<<<<<<< HEAD
-  @prepare_blender_object
-  def _add_asset(self, obj: core.Sphere):  # pylint: disable=function-redefined
-=======
   @blender_utils.prepare_blender_object
   def _add_asset(self, obj: core.Sphere):
->>>>>>> 5041353e
     bpy.ops.mesh.primitive_ico_sphere_add(subdivisions=5)
     bpy.ops.object.shade_smooth()
     sphere = bpy.context.active_object
@@ -354,13 +310,8 @@
     return sphere
 
   @add_asset.register(core.FileBasedObject)
-<<<<<<< HEAD
-  @prepare_blender_object
-  def _add_asset(self, obj: core.FileBasedObject):  # pylint: disable=function-redefined
-=======
   @blender_utils.prepare_blender_object
   def _add_asset(self, obj: core.FileBasedObject):
->>>>>>> 5041353e
     if obj.render_filename is None:
       return None  # if there is no render file, then ignore this object
     _, _, extension = obj.render_filename.rpartition(".")
@@ -408,13 +359,8 @@
     return blender_obj
 
   @add_asset.register(core.DirectionalLight)
-<<<<<<< HEAD
-  @prepare_blender_object
+  @blender_utils.prepare_blender_object
   def _add_asset(self, obj: core.DirectionalLight):  # pylint: disable=function-redefined
-=======
-  @blender_utils.prepare_blender_object
-  def _add_asset(self, obj: core.DirectionalLight):
->>>>>>> 5041353e
     sun = bpy.data.lights.new(obj.uid, "SUN")
     sun_obj = bpy.data.objects.new(obj.uid, sun)
 
@@ -426,13 +372,8 @@
     return sun_obj
 
   @add_asset.register(core.RectAreaLight)
-<<<<<<< HEAD
-  @prepare_blender_object
-  def _add_asset(self, obj: core.RectAreaLight):  # pylint: disable=function-redefined
-=======
-  @blender_utils.prepare_blender_object
-  def _add_asset(self, obj: core.RectAreaLight):
->>>>>>> 5041353e
+  @blender_utils.prepare_blender_object
+  def _add_asset(self, obj: core.RectAreaLight):  
     area = bpy.data.lights.new(obj.uid, "AREA")
     area_obj = bpy.data.objects.new(obj.uid, area)
 
@@ -448,13 +389,8 @@
     return area_obj
 
   @add_asset.register(core.PointLight)
-<<<<<<< HEAD
-  @prepare_blender_object
-  def _add_asset(self, obj: core.PointLight):  # pylint: disable=function-redefined
-=======
   @blender_utils.prepare_blender_object
   def _add_asset(self, obj: core.PointLight):
->>>>>>> 5041353e
     point_light = bpy.data.lights.new(obj.uid, "POINT")
     point_light_obj = bpy.data.objects.new(obj.uid, point_light)
 
@@ -466,13 +402,8 @@
     return point_light_obj
 
   @add_asset.register(core.PerspectiveCamera)
-<<<<<<< HEAD
-  @prepare_blender_object
-  def _add_asset(self, obj: core.PerspectiveCamera):  # pylint: disable=function-redefined
-=======
   @blender_utils.prepare_blender_object
   def _add_asset(self, obj: core.PerspectiveCamera):
->>>>>>> 5041353e
     camera = bpy.data.cameras.new(obj.uid)
     camera.type = "PERSP"
     # fix sensor width and determine sensor height by the aspect ratio of the image:
@@ -487,13 +418,8 @@
     return camera_obj
 
   @add_asset.register(core.OrthographicCamera)
-<<<<<<< HEAD
-  @prepare_blender_object
-  def _add_asset(self, obj: core.OrthographicCamera):  # pylint: disable=function-redefined
-=======
   @blender_utils.prepare_blender_object
   def _add_asset(self, obj: core.OrthographicCamera):
->>>>>>> 5041353e
     camera = bpy.data.cameras.new(obj.uid)
     camera.type = "ORTHO"
     camera_obj = bpy.data.objects.new(obj.uid, camera)
@@ -504,13 +430,8 @@
     return camera_obj
 
   @add_asset.register(core.PrincipledBSDFMaterial)
-<<<<<<< HEAD
-  @prepare_blender_object
-  def _add_asset(self, obj: core.PrincipledBSDFMaterial):  # pylint: disable=function-redefined
-=======
   @blender_utils.prepare_blender_object
   def _add_asset(self, obj: core.PrincipledBSDFMaterial):
->>>>>>> 5041353e
     mat = bpy.data.materials.new(obj.uid)
     mat.use_nodes = True
     bsdf_node = mat.node_tree.nodes["Principled BSDF"]
@@ -546,13 +467,8 @@
     return mat
 
   @add_asset.register(core.FlatMaterial)
-<<<<<<< HEAD
-  @prepare_blender_object
-  def _add_asset(self, obj: core.FlatMaterial):  # pylint: disable=function-redefined
-=======
   @blender_utils.prepare_blender_object
   def _add_asset(self, obj: core.FlatMaterial):
->>>>>>> 5041353e
     # --- Create node-based material
     mat = bpy.data.materials.new("Holdout")
     mat.use_nodes = True
