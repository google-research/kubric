# Copyright 2021 The Kubric Authors.
#
# Licensed under the Apache License, Version 2.0 (the "License");
# you may not use this file except in compliance with the License.
# You may obtain a copy of the License at
#
#     http://www.apache.org/licenses/LICENSE-2.0
#
# Unless required by applicable law or agreed to in writing, software
# distributed under the License is distributed on an "AS IS" BASIS,
# WITHOUT WARRANTIES OR CONDITIONS OF ANY KIND, either express or implied.
# See the License for the specific language governing permissions and
# limitations under the License.
# pylint: disable=function-redefined (removes singledispatchmethod pylint errors)

import io
import logging
import sys
from contextlib import redirect_stdout
from typing import Any, Optional, Union
<<<<<<< HEAD

import bpy
=======

import bpy

>>>>>>> 6060a367
import numpy as np
import tensorflow_datasets.public_api as tfds
from singledispatchmethod import singledispatchmethod

import kubric as kb
import kubric.post_processing
from kubric import core
<<<<<<< HEAD
=======
from kubric.core.assets import UndefinedAsset
>>>>>>> 6060a367
from kubric.redirect_io import RedirectStream
from kubric.renderer import blender_utils
from kubric import utils
from kubric.utils import PathLike

logger = logging.getLogger(__name__)


class Blender(core.View):
  """ An implementation of a rendering backend in Blender/Cycles."""

  def __init__(self,
               scene: core.Scene,
               scratch_dir=None,
               adaptive_sampling=True,
               use_denoising=True,
               samples_per_pixel=128,
               background_transparency=False,
               verbose: bool=False):
    """
<<<<<<< HEAD
    An implementation of a rendering backend in Blender/Cycles.

    Args:
      verbose: when False, redirects the blender stdout to stdnull
=======
    Args:
      scene: the kubric scene this class will observe
      scratch_dir: TODO
      adaptive_sampling: TODO
      use_denoising: TODO
      samples_per_pixel: TODO
      background_transparency: TODO
      verbose: when False, blender stdout is redirected to stdnull
>>>>>>> 6060a367
    """
    self.scratch_dir = scratch_dir
    self.ambient_node = None
    self.ambient_hdri_node = None
    self.illum_mapping_node = None
    self.bg_node = None
    self.bg_hdri_node = None
    self.bg_mapping_node = None
    self.verbose = verbose

    # blender has a default scene on load, so we clear everything first
    blender_utils.clear_and_reset_blender_scene(self.verbose)
    self.blender_scene = bpy.context.scene

    # the ray-tracing engine is set here because it affects the availability of some features
    bpy.context.scene.render.engine = "CYCLES"
    blender_utils.activate_render_passes(normal=True, optical_flow=True, segmentation=True, uv=True)
    self._setup_scene_shading()

    self.adaptive_sampling = adaptive_sampling  # speeds up rendering
    self.use_denoising = use_denoising  # improves the output quality
    self.samples_per_pixel = samples_per_pixel
    self.background_transparency = background_transparency

    self.exr_output_node = blender_utils.set_up_exr_output_node()

    super().__init__(scene, scene_observers={
        "frame_start": [AttributeSetter(self.blender_scene, "frame_start")],
        "frame_end": [AttributeSetter(self.blender_scene, "frame_end")],
        "frame_rate": [AttributeSetter(self.blender_scene.render, "fps")],
        "resolution": [AttributeSetter(self.blender_scene.render, "resolution_x",
                                       converter=lambda x: x[0]),
                       AttributeSetter(self.blender_scene.render, "resolution_y",
                                       converter=lambda x: x[1])],
        "camera": [AttributeSetter(self.blender_scene, "camera",
                                   converter=self._convert_to_blender_object)],
        "ambient_illumination": [lambda change: self._set_ambient_light_color(change.new)],
        "background": [lambda change: self._set_background_color(change.new)],
    })

  @property
  def scratch_dir(self) -> Union[PathLike, None]:
    return self._scratch_dir

  @scratch_dir.setter
  def scratch_dir(self, value: Union[PathLike, None]):
    if value is None:
      self._scratch_dir = None
    else:
      self._scratch_dir = kb.str2path(value)

  @property
  def adaptive_sampling(self) -> bool:
    return self.blender_scene.cycles.use_adaptive_sampling

  @adaptive_sampling.setter
  def adaptive_sampling(self, value: bool):
    self.blender_scene.cycles.use_adaptive_sampling = value

  @property
  def use_denoising(self) -> bool:
    return self.blender_scene.cycles.use_denoising

  @use_denoising.setter
  def use_denoising(self, value: bool):
    self.blender_scene.cycles.use_denoising = value
    self.blender_scene.cycles.denoiser = "NLM"

  @property
  def samples_per_pixel(self) -> int:
    return self.blender_scene.cycles.samples

  @samples_per_pixel.setter
  def samples_per_pixel(self, nr: int):
    self.blender_scene.cycles.samples = nr

  @property
  def background_transparency(self) -> bool:
    return self.blender_scene.render.film_transparent

  @background_transparency.setter
  def background_transparency(self, value: bool):
    self.blender_scene.render.film_transparent = value

  def set_exr_output_path(self, path_prefix: Optional[PathLike]):
    """Set the target path prefix for EXR output.

    The final filename for a frame will be "{path_prefix}{frame_nr:04d}.exr".
    If path_prefix is None then EXR output is disabled.
    """
    if path_prefix is None:
      self.exr_output_node.mute = True
    else:
      self.exr_output_node.mute = False
      self.exr_output_node.base_path = str(path_prefix)

  def save_state(self, path: PathLike=None, pack_textures: bool=True):
    """Saves the '.blend' blender file to disk.

    If a path is provided, the .blend file will be saved there.
    If it is not provided, the self.scratch_dir will be used.
    If neither is provided, an assertion will be raised.
    If a file with the same path exists, it is overwritten.
    """
    # --- if a scratch_dir was specified
    if path is None and self.scratch_dir is not None:
      path = str(self.scratch_dir / "scene.blend")
    assert path is not None, "Neither self.scratch-dir nor path has been specified"

    # --- ensure directory exists
    parent = kb.str2path(path).parent
    if not parent.exists():
      parent.mkdir(parents=True)

    # --- ensure file does NOT exist (as otherwise "foo.blend1" is created after "foo.blend")
    kb.str2path(path).unlink(missing_ok=True)

    # --- save the file; see https://github.com/google-research/kubric/issues/96
    logger.info("Saving '%s'", path)
    with RedirectStream(stream=sys.stdout, disabled=self.verbose):
      with io.StringIO() as fstdout:  # < scratch stdout buffer
        with redirect_stdout(fstdout):  # < also suppresses python stdout
          bpy.ops.wm.save_mainfile(filepath=path)
          if pack_textures: bpy.ops.file.pack_all()
        if self.verbose: print(fstdout.getvalue())

  def render(self,
             png_filepath: PathLike = None,
             exr_filepath: PathLike = None):
    """Renders the animation.

    Args:
        png_filepath: the folder where the `frame_*.png` files will be rendered
        exr_filepath: the folder where the `frame_*.exr` files will be rendered
        verbose:      limits the output generated by blender while rendering

    Notes:
      - Filepaths are provided in the "foo/bar/frames_" format, for which blender will
        generate {"foo/bar/frames_0", "foo/bar/frames_1", ...}.
      - If `self.scratch_dir` is specified, *_filepath are optional.
    """

    # --- if a scratch_dir was specified
    if png_filepath is None and exr_filepath is None and self.scratch_dir is not None:
      logger.info("Using scratch rendering folder: '%s'", self.scratch_dir)
      png_filepath = str(self.scratch_dir / "images" / "frame_")
      exr_filepath = str(self.scratch_dir / "exr" / "frame_")

    # --- sets blender internal properties
    assert png_filepath is not None, "Neither self.scratch-dir nor path has been specified"
    bpy.context.scene.render.filepath = str(png_filepath)

<<<<<<< HEAD
    # --- optionally renders EXR
=======
    # --- optionally (erx_filepath=None) renders EXR
>>>>>>> 6060a367
    self.set_exr_output_path(exr_filepath)

    # --- notify the logger when a frame has been rendered
    #     TODO: can we get this also for the EXR output?
    def render_notification(scene):
      logger.info("Rendered frame '%s'", scene.render.frame_path())
    bpy.app.handlers.render_write.append(render_notification)

    # --- starts rendering
    with RedirectStream(stream=sys.stdout, disabled=self.verbose):
<<<<<<< HEAD
        bpy.ops.render.render(animation=True, write_still=False)  # BUG: Issue #95
      
=======
      bpy.ops.render.render(animation=True, write_still=False)

>>>>>>> 6060a367
  def render_still(self, png_filepath:PathLike):
    """Renders a single frame of the scene to png_filepath."""

    # --- set where to render PNGs
    assert str(png_filepath).endswith(".png")
    bpy.context.scene.render.filepath = png_filepath

    # --- render
    with RedirectStream(stream=sys.stdout, disabled=self.verbose):
      bpy.ops.render.render(animation=False, write_still=True)
    logger.info("Rendered frame '%s'", png_filepath)

  def postprocess(self, from_dir: PathLike, to_dir=PathLike):
    from_dir = tfds.core.as_path(from_dir)
    to_dir = tfds.core.as_path(to_dir)

    # --- split objects into foreground and background sets
    fg_objects = [obj for obj in self.scene.assets if obj.background is False]
    bg_objects = [obj for obj in self.scene.assets if obj.background is True]

    # --- collect all layers for all frames
    data_stack = {}
    for frame_id in range(self.scene.frame_start, self.scene.frame_end + 1):
      exr_filename = from_dir / "exr" / f"frame_{frame_id:04d}.exr"
      png_filename = from_dir / "images" / f"frame_{frame_id:04d}.png"

      # TODO(klausg): this is blender specific, should not be IN the blender module?
      layers = blender_utils.get_render_layers_from_exr(exr_filename,
                                                                 bg_objects,
                                                                 fg_objects)
      data = {k: layers[k] for k in
              ["backward_flow", "forward_flow", "depth", "uv", "normal"]}
      # Use the contrast-normalized PNG instead of the EXR for RGBA.
      data["rgba"] = utils.read_png(png_filename)
      data["segmentation"] = layers["segmentation_indices"][:, :, :1]
      for key in data:
        if key in data_stack:
          data_stack[key].append(data[key])
        else:
          data_stack[key] = [data[key]]
    for key in data_stack:
      data_stack[key] = np.stack(data_stack[key], axis=0)
    # Save to image files
    utils.write_image_dict(data_stack, to_dir)
    # compute bounding boxes
    instance_bboxes = kubric.post_processing.compute_bboxes(data_stack["segmentation"])
    utils.save_as_json(to_dir / "bboxes.json", instance_bboxes)

  @singledispatchmethod
  def add_asset(self, asset: core.Asset) -> Any:
    raise NotImplementedError(f"Cannot add {asset!r}")

  @singledispatchmethod
  def remove_asset(self, asset: core.Asset) -> None:
    if self in asset.linked_objects:
      blender_obj = asset.linked_objects[self]
      try:
        if isinstance(blender_obj, bpy.types.Object):
          bpy.data.objects.remove(blender_obj, do_unlink=True)
        elif isinstance(blender_obj, bpy.types.Material):
          bpy.data.materials.remove(blender_obj, do_unlink=True)
        else:
          raise NotImplementedError(f"Cannot remove {asset!r}")
      except ReferenceError:
        pass  # In this case the object is already gone

  @add_asset.register(core.Cube)
  @blender_utils.prepare_blender_object
  def _add_asset(self, asset: core.Cube):
    bpy.ops.mesh.primitive_cube_add()
    cube = bpy.context.active_object

    register_object3d_setters(asset, cube)
    asset.observe(AttributeSetter(cube, "active_material",
                                  converter=self._convert_to_blender_object), "material")
    asset.observe(AttributeSetter(cube, "scale"), "scale")
    asset.observe(KeyframeSetter(cube, "scale"), "scale", type="keyframe")
    return cube

  @add_asset.register(core.Sphere)
  @blender_utils.prepare_blender_object
  def _add_asset(self, obj: core.Sphere):
    bpy.ops.mesh.primitive_ico_sphere_add(subdivisions=5)
    bpy.ops.object.shade_smooth()
    sphere = bpy.context.active_object

    register_object3d_setters(obj, sphere)
    obj.observe(AttributeSetter(sphere, "active_material",
                                converter=self._convert_to_blender_object), "material")
    obj.observe(AttributeSetter(sphere, "scale"), "scale")
    obj.observe(KeyframeSetter(sphere, "scale"), "scale", type="keyframe")
    return sphere

  @add_asset.register(core.FileBasedObject)
  @blender_utils.prepare_blender_object
  def _add_asset(self, obj: core.FileBasedObject):
    if obj.render_filename is None:
      return None  # if there is no render file, then ignore this object
    _, _, extension = obj.render_filename.rpartition(".")
    with RedirectStream(stream=sys.stdout, disabled=self.verbose):  # reduce the logging noise
      if extension == "obj":
        bpy.ops.import_scene.obj(filepath=obj.render_filename,
                                 **obj.render_import_kwargs)
      elif extension in ["glb", "gltf"]:
        bpy.ops.import_scene.gltf(filepath=obj.render_filename,
                                  **obj.render_import_kwargs)
        # gltf files often contain "Empty" objects as placeholders for camera / lights etc.
        # here we are interested only in the meshes, so delete everything else
        non_mesh_objects = [obj for obj in bpy.context.selected_objects if obj.type != "MESH"]
        bpy.ops.object.delete({"selected_objects": non_mesh_objects})
        bpy.ops.object.join()
      elif extension == "fbx":
        bpy.ops.import_scene.fbx(filepath=obj.render_filename,
                                 **obj.render_import_kwargs)
      elif extension in ["x3d", "wrl"]:
        bpy.ops.import_scene.x3d(filepath=obj.render_filename,
                                 **obj.render_import_kwargs)

      elif extension == "blend":
        # for now we require the paths to be encoded in the render_import_kwargs. That is:
        # - filepath = dir / "Object" / object_name
        # - directory = dir / "Object"
        # - filename = object_name

        bpy.ops.wm.append(**obj.render_import_kwargs)
      else:
        raise ValueError(f"Unknown file-type: '{extension}' for {obj}")

    assert len(bpy.context.selected_objects) == 1
    blender_obj = bpy.context.selected_objects[0]

    # deactivate auto_smooth because for some reason it lead to no smoothing at all
    # TODO: make smoothing configurable
    blender_obj.data.use_auto_smooth = False

    register_object3d_setters(obj, blender_obj)
    obj.observe(AttributeSetter(blender_obj, "active_material",
                                converter=self._convert_to_blender_object), "material")
    obj.observe(AttributeSetter(blender_obj, "scale"), "scale")
    obj.observe(KeyframeSetter(blender_obj, "scale"), "scale", type="keyframe")
    return blender_obj

  @add_asset.register(core.DirectionalLight)
  @blender_utils.prepare_blender_object
<<<<<<< HEAD
  def _add_asset(self, obj: core.DirectionalLight):
=======
  def _add_asset(self, obj: core.DirectionalLight):  # pylint: disable=function-redefined
>>>>>>> 6060a367
    sun = bpy.data.lights.new(obj.uid, "SUN")
    sun_obj = bpy.data.objects.new(obj.uid, sun)

    register_object3d_setters(obj, sun_obj)
    obj.observe(AttributeSetter(sun, "color"), "color")
    obj.observe(KeyframeSetter(sun, "color"), "color", type="keyframe")
    obj.observe(AttributeSetter(sun, "energy"), "intensity")
    obj.observe(KeyframeSetter(sun, "energy"), "intensity", type="keyframe")
    return sun_obj

  @add_asset.register(core.RectAreaLight)
  @blender_utils.prepare_blender_object
  def _add_asset(self, obj: core.RectAreaLight):
    area = bpy.data.lights.new(obj.uid, "AREA")
    area_obj = bpy.data.objects.new(obj.uid, area)

    register_object3d_setters(obj, area_obj)
    obj.observe(AttributeSetter(area, "color"), "color")
    obj.observe(KeyframeSetter(area, "color"), "color", type="keyframe")
    obj.observe(AttributeSetter(area, "energy"), "intensity")
    obj.observe(KeyframeSetter(area, "energy"), "intensity", type="keyframe")
    obj.observe(AttributeSetter(area, "size"), "width")
    obj.observe(KeyframeSetter(area, "size"), "width", type="keyframe")
    obj.observe(AttributeSetter(area, "size_y"), "height")
    obj.observe(KeyframeSetter(area, "size_y"), "height", type="keyframe")
    return area_obj

  @add_asset.register(core.PointLight)
  @blender_utils.prepare_blender_object
  def _add_asset(self, obj: core.PointLight):
    point_light = bpy.data.lights.new(obj.uid, "POINT")
    point_light_obj = bpy.data.objects.new(obj.uid, point_light)

    register_object3d_setters(obj, point_light_obj)
    obj.observe(AttributeSetter(point_light, "color"), "color")
    obj.observe(KeyframeSetter(point_light, "color"), "color", type="keyframe")
    obj.observe(AttributeSetter(point_light, "energy"), "intensity")
    obj.observe(KeyframeSetter(point_light, "energy"), "intensity", type="keyframe")
    return point_light_obj

  @add_asset.register(core.PerspectiveCamera)
  @blender_utils.prepare_blender_object
  def _add_asset(self, obj: core.PerspectiveCamera):
    camera = bpy.data.cameras.new(obj.uid)
    camera.type = "PERSP"
    # fix sensor width and determine sensor height by the aspect ratio of the image:
    camera.sensor_fit = "HORIZONTAL"
    camera_obj = bpy.data.objects.new(obj.uid, camera)

    register_object3d_setters(obj, camera_obj)
    obj.observe(AttributeSetter(camera, "lens"), "focal_length")
    obj.observe(KeyframeSetter(camera, "lens"), "focal_length", type="keyframe")
    obj.observe(AttributeSetter(camera, "sensor_width"), "sensor_width")
    obj.observe(KeyframeSetter(camera, "sensor_width"), "sensor_width", type="keyframe")
    return camera_obj

  @add_asset.register(core.OrthographicCamera)
  @blender_utils.prepare_blender_object
  def _add_asset(self, obj: core.OrthographicCamera):
    camera = bpy.data.cameras.new(obj.uid)
    camera.type = "ORTHO"
    camera_obj = bpy.data.objects.new(obj.uid, camera)

    register_object3d_setters(obj, camera_obj)
    obj.observe(AttributeSetter(camera, "ortho_scale"), "orthographic_scale")
    obj.observe(KeyframeSetter(camera, "ortho_scale"), "orthographic_scale", type="keyframe")
    return camera_obj

  @add_asset.register(core.PrincipledBSDFMaterial)
  @blender_utils.prepare_blender_object
  def _add_asset(self, obj: core.PrincipledBSDFMaterial):
    mat = bpy.data.materials.new(obj.uid)
    mat.use_nodes = True
    bsdf_node = mat.node_tree.nodes["Principled BSDF"]

    obj.observe(AttributeSetter(bsdf_node.inputs["Base Color"], "default_value"), "color")
    obj.observe(KeyframeSetter(bsdf_node.inputs["Base Color"], "default_value"), "color",
                type="keyframe")
    obj.observe(AttributeSetter(bsdf_node.inputs["Roughness"], "default_value"), "roughness")
    obj.observe(KeyframeSetter(bsdf_node.inputs["Roughness"], "default_value"), "roughness",
                type="keyframe")
    obj.observe(AttributeSetter(bsdf_node.inputs["Metallic"], "default_value"), "metallic")
    obj.observe(KeyframeSetter(bsdf_node.inputs["Metallic"], "default_value"), "metallic",
                type="keyframe")
    obj.observe(AttributeSetter(bsdf_node.inputs["Specular"], "default_value"), "specular")
    obj.observe(KeyframeSetter(bsdf_node.inputs["Specular"], "default_value"), "specular",
                type="keyframe")
    obj.observe(AttributeSetter(bsdf_node.inputs["Specular Tint"],
                                "default_value"), "specular_tint")
    obj.observe(KeyframeSetter(bsdf_node.inputs["Specular Tint"], "default_value"), "specular_tint",
                type="keyframe")
    obj.observe(AttributeSetter(bsdf_node.inputs["IOR"], "default_value"), "ior")
    obj.observe(KeyframeSetter(bsdf_node.inputs["IOR"], "default_value"), "ior",
                type="keyframe")
    obj.observe(AttributeSetter(bsdf_node.inputs["Transmission"], "default_value"), "transmission")
    obj.observe(KeyframeSetter(bsdf_node.inputs["Transmission"], "default_value"), "transmission",
                type="keyframe")
    obj.observe(AttributeSetter(bsdf_node.inputs["Transmission Roughness"], "default_value"),
                "transmission_roughness")
    obj.observe(KeyframeSetter(bsdf_node.inputs["Transmission Roughness"], "default_value"),
                "transmission_roughness", type="keyframe")
    obj.observe(AttributeSetter(bsdf_node.inputs["Emission"], "default_value"), "emission")
    obj.observe(KeyframeSetter(bsdf_node.inputs["Emission"], "default_value"), "emission",
                type="keyframe")
    return mat

  @add_asset.register(core.FlatMaterial)
  @blender_utils.prepare_blender_object
  def _add_asset(self, obj: core.FlatMaterial):
    # --- Create node-based material
    mat = bpy.data.materials.new("Holdout")
    mat.use_nodes = True
    tree = mat.node_tree
    tree.nodes.remove(tree.nodes["Principled BSDF"])  # remove the default shader

    output_node = tree.nodes["Material Output"]

    # This material is constructed from three different shaders:
    #  1. if holdout=False then emission_node is responsible for giving the object a uniform color
    #  2. if holdout=True, then the holdout_node is responsible for making the object transparent
    #  3. if indirect_visibility=False then transparent_node makes the node invisible for indirect
    #     effects such as shadows or reflections

    light_path_node = tree.nodes.new(type="ShaderNodeLightPath")
    holdout_node = tree.nodes.new(type="ShaderNodeHoldout")
    transparent_node = tree.nodes.new(type="ShaderNodeBsdfTransparent")
    holdout_mix_node = tree.nodes.new(type="ShaderNodeMixShader")
    indirect_mix_node = tree.nodes.new(type="ShaderNodeMixShader")
    overall_mix_node = tree.nodes.new(type="ShaderNodeMixShader")

    emission_node = tree.nodes.new(type="ShaderNodeEmission")

    tree.links.new(transparent_node.outputs["BSDF"], indirect_mix_node.inputs[1])
    tree.links.new(emission_node.outputs["Emission"], indirect_mix_node.inputs[2])
    tree.links.new(emission_node.outputs["Emission"], holdout_mix_node.inputs[1])
    tree.links.new(holdout_node.outputs["Holdout"], holdout_mix_node.inputs[2])
    tree.links.new(light_path_node.outputs["Is Camera Ray"], overall_mix_node.inputs["Fac"])
    tree.links.new(indirect_mix_node.outputs["Shader"], overall_mix_node.inputs[1])
    tree.links.new(holdout_mix_node.outputs["Shader"], overall_mix_node.inputs[2])
    tree.links.new(overall_mix_node.outputs["Shader"], output_node.inputs["Surface"])

    obj.observe(AttributeSetter(emission_node.inputs["Color"], "default_value"), "color")
    obj.observe(KeyframeSetter(emission_node.inputs["Color"], "default_value"), "color",
                type="keyframe")
    obj.observe(AttributeSetter(holdout_mix_node.inputs["Fac"], "default_value"), "holdout")
    obj.observe(KeyframeSetter(holdout_mix_node.inputs["Fac"], "default_value"), "holdout",
                type="keyframe")
    obj.observe(AttributeSetter(indirect_mix_node.inputs["Fac"], "default_value"),
                "indirect_visibility")
    obj.observe(KeyframeSetter(indirect_mix_node.inputs["Fac"], "default_value"),
                "indirect_visibility", type="keyframe")
    return mat

  def _setup_scene_shading(self):
    self.blender_scene.world.use_nodes = True
    tree = self.blender_scene.world.node_tree
    links = tree.links

    # clear the tree
    for node in tree.nodes.values():
      tree.nodes.remove(node)

    # create nodes
    out_node = tree.nodes.new(type="ShaderNodeOutputWorld")
    out_node.location = 1100, 0

    mix_node = tree.nodes.new(type="ShaderNodeMixShader")
    mix_node.location = 900, 0
    lightpath_node = tree.nodes.new(type="ShaderNodeLightPath")
    lightpath_node.location = 700, 350
    self.ambient_node = tree.nodes.new(type="ShaderNodeBackground")
    self.ambient_node.inputs["Color"].default_value = (0., 0., 0., 1.)
    self.ambient_node.location = 700, 0
    self.bg_node = tree.nodes.new(type="ShaderNodeBackground")
    self.bg_node.inputs["Color"].default_value = (0., 0., 0., 1.)
    self.bg_node.location = 700, -120

    links.new(lightpath_node.outputs.get("Is Camera Ray"), mix_node.inputs.get("Fac"))
    links.new(self.ambient_node.outputs.get("Background"), mix_node.inputs[1])
    links.new(self.bg_node.outputs.get("Background"), mix_node.inputs[2])
    links.new(mix_node.outputs.get("Shader"), out_node.inputs.get("Surface"))

    # create nodes for HDRI images, but leave them disconnected until
    # set_ambient_illumination or set_background
    coord_node = tree.nodes.new(type="ShaderNodeTexCoord")

    self.bg_mapping_node = tree.nodes.new(type="ShaderNodeMapping")
    self.bg_mapping_node.location = 200, 200
    self.bg_hdri_node = tree.nodes.new(type="ShaderNodeTexEnvironment")
    self.bg_hdri_node.location = 400, 200
    links.new(coord_node.outputs.get("Generated"), self.bg_mapping_node.inputs.get("Vector"))
    links.new(self.bg_mapping_node.outputs.get("Vector"), self.bg_hdri_node.inputs.get("Vector"))

    self.illum_mapping_node = tree.nodes.new(type="ShaderNodeMapping")
    self.illum_mapping_node.location = 200, -200
    self.ambient_hdri_node = tree.nodes.new(type="ShaderNodeTexEnvironment")
    self.ambient_hdri_node.location = 400, -200
    links.new(coord_node.outputs.get("Generated"), self.illum_mapping_node.inputs.get("Vector"))
    links.new(self.illum_mapping_node.outputs.get("Vector"),
              self.ambient_hdri_node.inputs.get("Vector"))

  def _set_ambient_light_color(self, color=(0., 0., 0., 1.0)):
    # disconnect incoming links from hdri node (if any)
    for link in self.ambient_node.inputs["Color"].links:
      self.blender_scene.world.node_tree.links.remove(link)
    self.ambient_node.inputs["Color"].default_value = color

  def _set_ambient_light_hdri(self, hdri_filepath=None, hdri_rotation=(0., 0., 0.)):
    # ensure hdri_node is connected
    self.blender_scene.world.node_tree.links.new(self.ambient_hdri_node.outputs.get("Color"),
                                                 self.ambient_node.inputs.get("Color"))
    self.ambient_hdri_node.image = bpy.data.images.load(hdri_filepath, check_existing=True)
    self.illum_mapping_node.inputs.get("Rotation").default_value = hdri_rotation

  def _set_background_color(self, color=core.get_color("black")):
    # disconnect incoming links from hdri node (if any)
    for link in self.bg_node.inputs["Color"].links:
      self.blender_scene.world.node_tree.links.remove(link)
    # set color
    self.bg_node.inputs["Color"].default_value = color

  def _set_background_hdri(self, hdri_filepath=None, hdri_rotation=(0., 0., 0.)):
    # ensure hdri_node is connected
    self.blender_scene.world.node_tree.links.new(self.bg_hdri_node.outputs.get("Color"),
                                                 self.bg_node.inputs.get("Color"))
    self.bg_hdri_node.image = bpy.data.images.load(hdri_filepath, check_existing=True)
    self.bg_mapping_node.inputs.get("Rotation").default_value = hdri_rotation

  def _convert_to_blender_object(self, asset: core.Asset):
    return asset.linked_objects[self]


class AttributeSetter:
  """TODO(klausg): provide high-level description of observer implementation."""

  def __init__(self, blender_obj, attribute: str, converter=None):
    self.blender_obj = blender_obj
    self.attribute = attribute
    self.converter = converter

  def __call__(self, change):
    # change = {"type": "change", "new": (1., 1., 1.), "owner": obj}
    new_value = change.new

    if isinstance(new_value, UndefinedAsset):
      return  # ignore any Undefined values

    if self.converter:
      # use converter if given
      new_value = self.converter(new_value)

    setattr(self.blender_obj, self.attribute, new_value)


class KeyframeSetter:
  def __init__(self, blender_obj, attribute_path: str):
    self.attribute_path = attribute_path
    self.blender_obj = blender_obj

  def __call__(self, change):
    self.blender_obj.keyframe_insert(self.attribute_path, frame=change.frame)


def register_object3d_setters(obj, blender_obj):
  assert isinstance(obj, core.Object3D), f"{obj!r} is not an Object3D"

  obj.observe(AttributeSetter(blender_obj, "location"), "position")
  obj.observe(KeyframeSetter(blender_obj, "location"), "position", type="keyframe")

  obj.observe(AttributeSetter(blender_obj, "rotation_quaternion"), "quaternion")
  obj.observe(KeyframeSetter(blender_obj, "rotation_quaternion"), "quaternion", type="keyframe")<|MERGE_RESOLUTION|>--- conflicted
+++ resolved
@@ -18,14 +18,9 @@
 import sys
 from contextlib import redirect_stdout
 from typing import Any, Optional, Union
-<<<<<<< HEAD
 
 import bpy
-=======
-
-import bpy
-
->>>>>>> 6060a367
+
 import numpy as np
 import tensorflow_datasets.public_api as tfds
 from singledispatchmethod import singledispatchmethod
@@ -33,10 +28,7 @@
 import kubric as kb
 import kubric.post_processing
 from kubric import core
-<<<<<<< HEAD
-=======
 from kubric.core.assets import UndefinedAsset
->>>>>>> 6060a367
 from kubric.redirect_io import RedirectStream
 from kubric.renderer import blender_utils
 from kubric import utils
@@ -57,12 +49,6 @@
                background_transparency=False,
                verbose: bool=False):
     """
-<<<<<<< HEAD
-    An implementation of a rendering backend in Blender/Cycles.
-
-    Args:
-      verbose: when False, redirects the blender stdout to stdnull
-=======
     Args:
       scene: the kubric scene this class will observe
       scratch_dir: TODO
@@ -71,7 +57,6 @@
       samples_per_pixel: TODO
       background_transparency: TODO
       verbose: when False, blender stdout is redirected to stdnull
->>>>>>> 6060a367
     """
     self.scratch_dir = scratch_dir
     self.ambient_node = None
@@ -224,11 +209,7 @@
     assert png_filepath is not None, "Neither self.scratch-dir nor path has been specified"
     bpy.context.scene.render.filepath = str(png_filepath)
 
-<<<<<<< HEAD
-    # --- optionally renders EXR
-=======
     # --- optionally (erx_filepath=None) renders EXR
->>>>>>> 6060a367
     self.set_exr_output_path(exr_filepath)
 
     # --- notify the logger when a frame has been rendered
@@ -239,13 +220,8 @@
 
     # --- starts rendering
     with RedirectStream(stream=sys.stdout, disabled=self.verbose):
-<<<<<<< HEAD
-        bpy.ops.render.render(animation=True, write_still=False)  # BUG: Issue #95
-      
-=======
       bpy.ops.render.render(animation=True, write_still=False)
 
->>>>>>> 6060a367
   def render_still(self, png_filepath:PathLike):
     """Renders a single frame of the scene to png_filepath."""
 
@@ -390,11 +366,7 @@
 
   @add_asset.register(core.DirectionalLight)
   @blender_utils.prepare_blender_object
-<<<<<<< HEAD
-  def _add_asset(self, obj: core.DirectionalLight):
-=======
   def _add_asset(self, obj: core.DirectionalLight):  # pylint: disable=function-redefined
->>>>>>> 6060a367
     sun = bpy.data.lights.new(obj.uid, "SUN")
     sun_obj = bpy.data.objects.new(obj.uid, sun)
 
