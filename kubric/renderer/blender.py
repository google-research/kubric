# Copyright 2021 The Kubric Authors.
#
# Licensed under the Apache License, Version 2.0 (the "License");
# you may not use this file except in compliance with the License.
# You may obtain a copy of the License at
#
#     http://www.apache.org/licenses/LICENSE-2.0
#
# Unless required by applicable law or agreed to in writing, software
# distributed under the License is distributed on an "AS IS" BASIS,
# WITHOUT WARRANTIES OR CONDITIONS OF ANY KIND, either express or implied.
# See the License for the specific language governing permissions and
# limitations under the License.

<<<<<<< HEAD
=======
from contextlib import redirect_stdout
import functools
import io
import json
>>>>>>> 35e915ac
import logging
import sys
<<<<<<< HEAD
import tempfile
from typing import Any, Optional
=======
import threading
from typing import Any, Callable, Dict, Tuple, Union
>>>>>>> 35e915ac

import bpy
import numpy as np
import tensorflow as tf
import tensorflow_datasets.public_api as tfds
<<<<<<< HEAD
from singledispatchmethod import singledispatchmethod
=======

import kubric as kb
from kubric.utils import save_as_json

import bpy
>>>>>>> 35e915ac

import kubric as kb
import kubric.post_processing
from kubric import core
from kubric.redirect_io import RedirectStream
from kubric.renderer import blender_utils
from kubric import utils
from kubric.utils import PathLike

logger = logging.getLogger(__name__)


<<<<<<< HEAD
=======
def prepare_blender_object(func: AddAssetFunction) -> AddAssetFunction:
  """ add_asset methods decorator that takes care of blender specific settings for each object."""
  @functools.wraps(func)
  def _func(self, asset: core.Asset):
    blender_obj = func(self, asset)  # create the new blender object
    blender_obj.name = asset.uid  # link the name of the object to the UID
    # if it has a rotation mode, then make sure it is set to quaternions
    if hasattr(blender_obj, "rotation_mode"):
      blender_obj.rotation_mode = "QUATERNION"
    # if object is an actual Object (eg. not a Scene, or a Material)
    # then ensure that it is linked into (used by) the current scene collection
    if isinstance(blender_obj, bpy.types.Object):
      collection = bpy.context.scene.collection.objects
      if blender_obj not in collection.values():
        collection.link(blender_obj)

    return blender_obj

  return _func


def write_scaled_png(data: np.array, path_prefix: PathLike) -> Dict[str, float]:
  """Writes data as pngs to path and optionally returns rescaling values.

  data is expected to be of shape [B, H, W, C] and has to have
  between 1 and 4 channels. A two channel image is padded using a zero channel.
  uint8 and uint16 are written as is.
  other dtypes are rescaled to uint16. When rescaling, this method returns the
  min and max values of the original data.

  Args:
    data: the image to be written
    path_prefix: the path prefix to write to

  Returns:
    {"min": value, "max": value} if rescaling was applied, None otherwise.
  """
  assert len(data.shape) == 4, data.shape
  scaling = None
  if data.dtype in [np.uint32, np.uint64]:
    max_value = np.amax(data)
    if max_value > 65535:
      logger.warning("max_value %d exceeds uint16 bounds for %s.",
                     max_value, path_prefix)
    data = data.astype(np.uint16)
  elif data.dtype in [np.float32, np.float64]:
    min_value = np.amin(data)
    max_value = np.amax(data)
    scaling = {"min": min_value.item(), "max": max_value.item()}
    data = (data - min_value) * 65535 / (max_value - min_value)
    data = data.astype(np.uint16)
  elif data.dtype in [np.uint8, np.uint16]:
    pass
  else:
    raise NotImplementedError(f"Cannot handle {data.dtype}.")
  bitdepth = 8 if data.dtype == np.uint8 else 16
  greyscale = (data.shape[-1] == 1)
  alpha = (data.shape[-1] == 4)
  w = png.Writer(data.shape[1], data.shape[2], greyscale=greyscale,
                 bitdepth=bitdepth, alpha=alpha)
  for i in range(data.shape[0]):
    img = data[i].copy()
    if img.shape[-1] == 2:
      # Pad two-channel images with a zero channel.
      img = np.concatenate([img, np.zeros_like(img[..., :1])], axis=-1)
    # pypng expects 2d arrays
    # see https://pypng.readthedocs.io/en/latest/ex.html#reshaping
    img = img.reshape(img.shape[0], -1)
    with tf.io.gfile.GFile(f"{path_prefix}_{i:05d}.png", "wb") as fp:
      w.write(fp, img)
  return scaling


def write_tiff(
    all_imgs: np.ndarray,
    path_prefix: tfds.core.ReadWritePath,
) -> None:
  """Save single-channel float images as tiff.."""
  assert len(all_imgs.shape) == 4
  assert all_imgs.shape[-1] == 1  # Single channel image
  assert all_imgs.dtype in [np.float32, np.float64]
  for i, img in enumerate(all_imgs):
    path = path_prefix.parent / f"{path_prefix.name}_{i:05d}.tiff"

    # Save tiff in an intermediate buffer
    buffer = io.BytesIO()
    imageio.imwrite(buffer, img, format=".tif")
    path.write_bytes(buffer.getvalue())


def write_single_record(
    kv: Tuple[str, np.array],
    path_prefix: PathLike,
    scalings: Dict[str, Dict[str, float]],
    lock: threading.Lock,
):
  """Write single record."""
  key = kv[0]
  img = kv[1]
  if key == "depth":
    write_tiff(img, path_prefix / key)
  else:
    scaling = write_scaled_png(img, path_prefix / key)
    if scaling:
      with lock:
        scalings[key] = scaling


def write_image_dict(data: Dict[str, np.array], path_prefix: PathLike):
  # Pre-load image libs to avoid race-condition in multi-thread.
  imageio.plugins.tifffile.load_lib()

  scalings = {}

  lock = threading.Lock()
  _MAX_WRITE_THREADS = 16
  with multiprocessing.pool.ThreadPool(
      min(len(data.items()), _MAX_WRITE_THREADS)) as pool:
    args = [(key, img) for key, img in data.items()]
    write_single_record_fn = functools.partial(
        write_single_record,
        path_prefix=path_prefix,
        scalings=scalings,
        lock=lock)
    pool.map(write_single_record_fn, args)
    pool.close()
    pool.join()

  with tf.io.gfile.GFile(path_prefix / "data_ranges.json", "w") as fp:
    json.dump(scalings, fp)


def read_png(path: PathLike):
  path = tfds.core.as_path(path)
  pngReader = png.Reader(bytes=path.read_bytes())
  width, height, pngdata, info = pngReader.read()
  del pngReader
  bitdepth = info["bitdepth"]
  if bitdepth == 8:
    dtype = np.uint8
  elif bitdepth == 16:
    dtype = np.uint16
  else:
    raise NotImplementedError(f"Unsupported bitdepth: {bitdepth}")
  plane_count = info["planes"]
  pngdata = np.vstack(list(map(dtype, pngdata)))
  return pngdata.reshape((height, width, plane_count))


def compute_bboxes(segmentation):
  instances = []
  for k in range(1, np.max(segmentation)+1):
    obj = {
        "bboxes": [],
        "bbox_frames": [],
    }
    for t in range(segmentation.shape[0]):
      seg = segmentation[t, ..., 0]
      idxs = np.array(np.where(seg == k), dtype=np.float32)
      if idxs.size > 0:
        idxs /= np.array(seg.shape)[:, np.newaxis]
        obj["bboxes"].append((float(idxs[0].min()), float(idxs[1].min()),
                              float(idxs[0].max()), float(idxs[1].max())))
        obj["bbox_frames"].append(t)

    instances.append(obj)
  return instances


>>>>>>> 35e915ac
class Blender(core.View):
  def __init__(self,
               scene: core.Scene,
               scratch_dir=None,
               adaptive_sampling=True,
               use_denoising=True,
               samples_per_pixel=128,
               background_transparency=False,
               verbose: bool=False):
    """
    An implementation of a rendering backend in Blender/Cycles.
    
    Args:
      verbose: when True, redirects the blender stdout to stdnull
    """

    self.scratch_dir = scratch_dir
    self.ambient_node = None
    self.ambient_hdri_node = None
    self.illum_mapping_node = None
    self.bg_node = None
    self.bg_hdri_node = None
    self.bg_mapping_node = None
    self.verbose = verbose
  
    self._clear_and_reset()  # as blender has a default scene on load
    self.blender_scene = bpy.context.scene

    # the ray-tracing engine is set here because it affects the availability of some features
    bpy.context.scene.render.engine = "CYCLES"
    self._setup_scene_shading()

    self.adaptive_sampling = adaptive_sampling  # speeds up rendering
    self.use_denoising = use_denoising  # improves the output quality
    self.samples_per_pixel = samples_per_pixel
    self.background_transparency = background_transparency
    self.activate_render_passes()
<<<<<<< HEAD
    bpy.context.scene.render.filepath = str(self.scratch_dir / "images" / "frame_")
    self.exr_output_node = blender_utils.set_up_exr_output_node()
    self.set_exr_output_path(self.scratch_dir / "exr" / "frame_")
=======
>>>>>>> 35e915ac

    super().__init__(scene, scene_observers={
        "frame_start": [AttributeSetter(self.blender_scene, "frame_start")],
        "frame_end": [AttributeSetter(self.blender_scene, "frame_end")],
        "frame_rate": [AttributeSetter(self.blender_scene.render, "fps")],
        "resolution": [AttributeSetter(self.blender_scene.render, "resolution_x",
                                       converter=lambda x: x[0]),
                       AttributeSetter(self.blender_scene.render, "resolution_y",
                                       converter=lambda x: x[1])],
        "camera": [AttributeSetter(self.blender_scene, "camera",
                                   converter=self._convert_to_blender_object)],
        "ambient_illumination": [lambda change: self._set_ambient_light_color(change.new)],
        "background": [lambda change: self._set_background_color(change.new)],
    })

  @property
  def scratch_dir(self) -> Union[PathLike, None]:
    return self._scratch_dir

  @scratch_dir.setter
  def scratch_dir(self, value: Union[PathLike, None]):
    if value is None:
      self._scratch_dir = None
    else:
      self._scratch_dir = kb.str2path(value)

  @property
  def adaptive_sampling(self) -> bool:
    return self.blender_scene.cycles.use_adaptive_sampling

  @adaptive_sampling.setter
  def adaptive_sampling(self, value: bool):
    self.blender_scene.cycles.use_adaptive_sampling = value

  @property
  def use_denoising(self) -> bool:
    return self.blender_scene.cycles.use_denoising

  @use_denoising.setter
  def use_denoising(self, value: bool):
    self.blender_scene.cycles.use_denoising = value
    self.blender_scene.cycles.denoiser = "NLM"

  @property
  def samples_per_pixel(self) -> int:
    return self.blender_scene.cycles.samples

  @samples_per_pixel.setter
  def samples_per_pixel(self, nr: int):
    self.blender_scene.cycles.samples = nr

  @property
  def background_transparency(self) -> bool:
    return self.blender_scene.render.film_transparent

  @background_transparency.setter
  def background_transparency(self, value: bool):
    self.blender_scene.render.film_transparent = value

<<<<<<< HEAD
  def set_exr_output_path(self, path_prefix: Optional[PathLike]):
    """Set the target path prefix for EXR output.

    The final filename for a frame will be "{path_prefix}{frame_nr:04d}.exr".
    If path_prefix is None then EXR output is disabled.
    """
    if path_prefix is None:
      self.exr_output_node.mute = True
    else:
      self.exr_output_node.mute = False
      self.exr_output_node.base_path = str(path_prefix)

  def save_state(self, path: PathLike = "scene.blend", pack_textures: bool = True):
    """Saves the '.blend' blender file to disk.""" 
    filepath = str(self.scratch_dir / "scene.blend")
    logger.debug("copying '%s' → '%s'", filepath, path)

    with RedirectStream(stream=sys.stdout, filename=self.log_file):
      # --- save file to the local scratch directory
      bpy.ops.wm.save_mainfile(filepath=filepath)
      # --- embed all textures into the blend file
      if pack_textures: bpy.ops.file.pack_all()

    # --- copy to the target directory (might be bucket)
    tf.io.gfile.copy(filepath, path, overwrite=True)

  def render(self, verbose=False):
    """Renders the animation to `self.scratch_dir`; likely postprocessed by self.postprocess."""
    with RedirectStream(stream=sys.stdout, filename=self.log_file, disabled=verbose):
        bpy.ops.render.render(animation=True, write_still=False) #TODO: Issue #95
      
  def render_still(self, filepath: PathLike = "kubric.png", verbose=False):
    """Renders a single frame of the scene to filepath."""
    assert filepath.endswith(".png")
=======
  def save_state(self, path: PathLike=None, pack_textures: bool=True):
    """Saves the '.blend' blender file to disk.

    If a path is provided, the .blend file will be saved there.
    If it is not provided, the self.scratch_dir will be used.
    If neither is provided, an assertion will be raised.
    If a file with the same path exists, it is overwritten.   
    """ 
    # --- if a scratch_dir was specified
    if path is None and self.scratch_dir is not None:
      path = str(self.scratch_dir / "scene.blend")
    assert path is not None, "Neither self.scratch-dir nor path has been specified"

    # --- ensure directory exists
    parent = kb.str2path(path).parent
    if not parent.exists():
      parent.mkdir(parents=True)

    # --- ensure file does NOT exist (as otherwise "foo.blend1" is created after "foo.blend")
    kb.str2path(path).unlink(missing_ok=True)

    # --- save the file; see https://github.com/google-research/kubric/issues/96
    logger.info("Saving '%s'", path)
    with RedirectStream(stream=sys.stdout, disabled=self.verbose):
      with io.StringIO() as fstdout: #< scratch stdout buffer 
        with redirect_stdout(fstdout): #< also suppresses python stdout
          bpy.ops.wm.save_mainfile(filepath=path)
          if pack_textures: bpy.ops.file.pack_all()
        if self.verbose: print(fstdout.getvalue())


  def render(self, 
             png_filepath:PathLike=None,
             exr_filepath:PathLike=None):
    """Renders the animation.
>>>>>>> 35e915ac
    
    Args:
        png_filepath: the folder where the `frame_*.png` files will be rendered
        exr_filepath: the folder where the `frame_*.exr` files will be rendered
        verbose:      limits the output generated by blender while rendering

    Notes: 
      - Filepaths are provided in the "foo/bar/frames_" format, for which blender will
        generate {"foo/bar/frames_0", "foo/bar/frames_1", ...}.
      - If `self.scratch_dir` is specified, *_filepath are optional.
    """

    # --- if a scratch_dir was specified
    if png_filepath is None and exr_filepath is None and self.scratch_dir is not None:
      logger.info("Using scratch rendering folder: '%s'", self.scratch_dir)
      png_filepath = str(self.scratch_dir / "images" / "frame_")
      exr_filepath = str(self.scratch_dir / "exr" / "frame_")

    # --- sets blender internal properties
    assert png_filepath is not None, "Neither self.scratch-dir nor path has been specified"
    bpy.context.scene.render.filepath = str(png_filepath)

    # --- optionally renders EXR
    # TODO: klaus, is this sufficient to disable EXR output? 
    if exr_filepath is not None:
      self._setup_exr_output(str(exr_filepath))

    # --- notify the logger when a frame has been rendered
    #     TODO: can we get this also for the EXR output? 
    def render_notification(scene):
      logger.info(f"Rendered frame '{scene.render.frame_path()}'")
    bpy.app.handlers.render_write.append(render_notification)

    # --- starts rendering
    with RedirectStream(stream=sys.stdout, disabled=self.verbose):
        bpy.ops.render.render(animation=True, write_still=False) #BUG: Issue #95
      
  def render_still(self, png_filepath:PathLike):
    """Renders a single frame of the scene to png_filepath."""
        
    # --- set where to render PNGs
    assert str(png_filepath).endswith(".png")
    bpy.context.scene.render.filepath = png_filepath

    # --- render
    with RedirectStream(stream=sys.stdout, disabled=self.verbose):
      bpy.ops.render.render(animation=False, write_still=True)
<<<<<<< HEAD
    # --- copy to desired output path and restore blender render.filepath
    tf.io.gfile.copy(bpy.context.scene.render.filepath, filepath, overwrite=True)
    bpy.context.scene.render.filepath = render_filepath_backup
=======
    logger.info(f"Rendered frame '{png_filepath}'")
>>>>>>> 35e915ac

  def postprocess(self, from_dir: PathLike, to_dir=PathLike):
    from_dir = tfds.core.as_path(from_dir)
    to_dir = tfds.core.as_path(to_dir)

    # --- split objects into foreground and background sets
    fg_objects = [obj for obj in self.scene.assets if obj.background is False]
    bg_objects = [obj for obj in self.scene.assets if obj.background is True]

    # --- collect all layers for all frames
    data_stack = {}
    for frame_id in range(self.scene.frame_start, self.scene.frame_end + 1):
      exr_filename = from_dir / "exr" / f"frame_{frame_id:04d}.exr"
      png_filename = from_dir / "images" / f"frame_{frame_id:04d}.png"

      # TODO(klausg): this is blender specific, should not be IN the blender module?
      layers = kubric.post_processing.get_render_layers_from_exr(exr_filename,
                                                                 bg_objects,
                                                                 fg_objects)
      data = {k: layers[k] for k in
              ["backward_flow", "forward_flow", "depth", "uv", "normal"]}
      # Use the contrast-normalized PNG instead of the EXR for RGBA.
      data["rgba"] = utils.read_png(png_filename)
      data["segmentation"] = layers["segmentation_indices"][:, :, :1]
      for key in data:
        if key in data_stack:
          data_stack[key].append(data[key])
        else:
          data_stack[key] = [data[key]]
    for key in data_stack:
      data_stack[key] = np.stack(data_stack[key], axis=0)
    # Save to image files
    utils.write_image_dict(data_stack, to_dir)
    # compute bounding boxes
    instance_bboxes = kubric.post_processing.compute_bboxes(data_stack["segmentation"])
    utils.save_as_json(to_dir / "bboxes.json", instance_bboxes)

  @singledispatchmethod
  def add_asset(self, asset: core.Asset) -> Any:
    raise NotImplementedError(f"Cannot add {asset!r}")

  @singledispatchmethod
  def remove_asset(self, asset: core.Asset) -> None:
    if self in asset.linked_objects:
      blender_obj = asset.linked_objects[self]
      try:
        if isinstance(blender_obj, bpy.types.Object):
          bpy.data.objects.remove(blender_obj, do_unlink=True)
        elif isinstance(blender_obj, bpy.types.Material):
          bpy.data.materials.remove(blender_obj, do_unlink=True)
        else:
          raise NotImplementedError(f"Cannot remove {asset!r}")
      except ReferenceError:
        pass  # In this case the object is already gone

  @add_asset.register(core.Cube)
  @blender_utils.prepare_blender_object
  def _add_asset(self, asset: core.Cube):
    bpy.ops.mesh.primitive_cube_add()
    cube = bpy.context.active_object

    register_object3d_setters(asset, cube)
    asset.observe(AttributeSetter(cube, "active_material",
                                  converter=self._convert_to_blender_object), "material")
    asset.observe(AttributeSetter(cube, "scale"), "scale")
    asset.observe(KeyframeSetter(cube, "scale"), "scale", type="keyframe")
    return cube

  @add_asset.register(core.Sphere)
  @blender_utils.prepare_blender_object
  def _add_asset(self, obj: core.Sphere):
    bpy.ops.mesh.primitive_ico_sphere_add(subdivisions=5)
    bpy.ops.object.shade_smooth()
    sphere = bpy.context.active_object

    register_object3d_setters(obj, sphere)
    obj.observe(AttributeSetter(sphere, "active_material",
                                converter=self._convert_to_blender_object), "material")
    obj.observe(AttributeSetter(sphere, "scale"), "scale")
    obj.observe(KeyframeSetter(sphere, "scale"), "scale", type="keyframe")
    return sphere

  @add_asset.register(core.FileBasedObject)
  @blender_utils.prepare_blender_object
  def _add_asset(self, obj: core.FileBasedObject):
    if obj.render_filename is None:
      return None  # if there is no render file, then ignore this object
    _, _, extension = obj.render_filename.rpartition(".")
    with RedirectStream(stream=sys.stdout, disabled=self.verbose):  # reduce the logging noise
      if extension == "obj":
        bpy.ops.import_scene.obj(filepath=obj.render_filename,
                                 **obj.render_import_kwargs)
      elif extension in ["glb", "gltf"]:
        bpy.ops.import_scene.gltf(filepath=obj.render_filename,
                                  **obj.render_import_kwargs)
        # gltf files often contain "Empty" objects as placeholders for camera / lights etc.
        # here we are interested only in the meshes, so delete everything else
        non_mesh_objects = [obj for obj in bpy.context.selected_objects if obj.type != "MESH"]
        bpy.ops.object.delete({"selected_objects": non_mesh_objects})
        bpy.ops.object.join()
      elif extension == "fbx":
        bpy.ops.import_scene.fbx(filepath=obj.render_filename,
                                 **obj.render_import_kwargs)
      elif extension in ["x3d", "wrl"]:
        bpy.ops.import_scene.x3d(filepath=obj.render_filename,
                                 **obj.render_import_kwargs)

      elif extension == "blend":
        # for now we require the paths to be encoded in the render_import_kwargs. That is:
        # - filepath = dir / "Object" / object_name
        # - directory = dir / "Object"
        # - filename = object_name

        bpy.ops.wm.append(**obj.render_import_kwargs)
      else:
        raise ValueError(f"Unknown file-type: '{extension}' for {obj}")

    assert len(bpy.context.selected_objects) == 1
    blender_obj = bpy.context.selected_objects[0]

    # deactivate auto_smooth because for some reason it lead to no smoothing at all
    # TODO: make smoothing configurable
    blender_obj.data.use_auto_smooth = False

    register_object3d_setters(obj, blender_obj)
    obj.observe(AttributeSetter(blender_obj, "active_material",
                                converter=self._convert_to_blender_object), "material")
    obj.observe(AttributeSetter(blender_obj, "scale"), "scale")
    obj.observe(KeyframeSetter(blender_obj, "scale"), "scale", type="keyframe")
    return blender_obj

  @add_asset.register(core.DirectionalLight)
  @blender_utils.prepare_blender_object
  def _add_asset(self, obj: core.DirectionalLight):
    sun = bpy.data.lights.new(obj.uid, "SUN")
    sun_obj = bpy.data.objects.new(obj.uid, sun)

    register_object3d_setters(obj, sun_obj)
    obj.observe(AttributeSetter(sun, "color"), "color")
    obj.observe(KeyframeSetter(sun, "color"), "color", type="keyframe")
    obj.observe(AttributeSetter(sun, "energy"), "intensity")
    obj.observe(KeyframeSetter(sun, "energy"), "intensity", type="keyframe")
    return sun_obj

  @add_asset.register(core.RectAreaLight)
  @blender_utils.prepare_blender_object
  def _add_asset(self, obj: core.RectAreaLight):
    area = bpy.data.lights.new(obj.uid, "AREA")
    area_obj = bpy.data.objects.new(obj.uid, area)

    register_object3d_setters(obj, area_obj)
    obj.observe(AttributeSetter(area, "color"), "color")
    obj.observe(KeyframeSetter(area, "color"), "color", type="keyframe")
    obj.observe(AttributeSetter(area, "energy"), "intensity")
    obj.observe(KeyframeSetter(area, "energy"), "intensity", type="keyframe")
    obj.observe(AttributeSetter(area, "size"), "width")
    obj.observe(KeyframeSetter(area, "size"), "width", type="keyframe")
    obj.observe(AttributeSetter(area, "size_y"), "height")
    obj.observe(KeyframeSetter(area, "size_y"), "height", type="keyframe")
    return area_obj

  @add_asset.register(core.PointLight)
  @blender_utils.prepare_blender_object
  def _add_asset(self, obj: core.PointLight):
    point_light = bpy.data.lights.new(obj.uid, "POINT")
    point_light_obj = bpy.data.objects.new(obj.uid, point_light)

    register_object3d_setters(obj, point_light_obj)
    obj.observe(AttributeSetter(point_light, "color"), "color")
    obj.observe(KeyframeSetter(point_light, "color"), "color", type="keyframe")
    obj.observe(AttributeSetter(point_light, "energy"), "intensity")
    obj.observe(KeyframeSetter(point_light, "energy"), "intensity", type="keyframe")
    return point_light_obj

  @add_asset.register(core.PerspectiveCamera)
  @blender_utils.prepare_blender_object
  def _add_asset(self, obj: core.PerspectiveCamera):
    camera = bpy.data.cameras.new(obj.uid)
    camera.type = "PERSP"
    # fix sensor width and determine sensor height by the aspect ratio of the image:
    camera.sensor_fit = "HORIZONTAL"
    camera_obj = bpy.data.objects.new(obj.uid, camera)

    register_object3d_setters(obj, camera_obj)
    obj.observe(AttributeSetter(camera, "lens"), "focal_length")
    obj.observe(KeyframeSetter(camera, "lens"), "focal_length", type="keyframe")
    obj.observe(AttributeSetter(camera, "sensor_width"), "sensor_width")
    obj.observe(KeyframeSetter(camera, "sensor_width"), "sensor_width", type="keyframe")
    return camera_obj

  @add_asset.register(core.OrthographicCamera)
  @blender_utils.prepare_blender_object
  def _add_asset(self, obj: core.OrthographicCamera):
    camera = bpy.data.cameras.new(obj.uid)
    camera.type = "ORTHO"
    camera_obj = bpy.data.objects.new(obj.uid, camera)

    register_object3d_setters(obj, camera_obj)
    obj.observe(AttributeSetter(camera, "ortho_scale"), "orthographic_scale")
    obj.observe(KeyframeSetter(camera, "ortho_scale"), "orthographic_scale", type="keyframe")
    return camera_obj

  @add_asset.register(core.PrincipledBSDFMaterial)
  @blender_utils.prepare_blender_object
  def _add_asset(self, obj: core.PrincipledBSDFMaterial):
    mat = bpy.data.materials.new(obj.uid)
    mat.use_nodes = True
    bsdf_node = mat.node_tree.nodes["Principled BSDF"]

    obj.observe(AttributeSetter(bsdf_node.inputs["Base Color"], "default_value"), "color")
    obj.observe(KeyframeSetter(bsdf_node.inputs["Base Color"], "default_value"), "color",
                type="keyframe")
    obj.observe(AttributeSetter(bsdf_node.inputs["Roughness"], "default_value"), "roughness")
    obj.observe(KeyframeSetter(bsdf_node.inputs["Roughness"], "default_value"), "roughness",
                type="keyframe")
    obj.observe(AttributeSetter(bsdf_node.inputs["Metallic"], "default_value"), "metallic")
    obj.observe(KeyframeSetter(bsdf_node.inputs["Metallic"], "default_value"), "metallic",
                type="keyframe")
    obj.observe(AttributeSetter(bsdf_node.inputs["Specular"], "default_value"), "specular")
    obj.observe(KeyframeSetter(bsdf_node.inputs["Specular"], "default_value"), "specular",
                type="keyframe")
    obj.observe(AttributeSetter(bsdf_node.inputs["Specular Tint"], "default_value"), "specular_tint")
    obj.observe(KeyframeSetter(bsdf_node.inputs["Specular Tint"], "default_value"), "specular_tint",
                type="keyframe")
    obj.observe(AttributeSetter(bsdf_node.inputs["IOR"], "default_value"), "ior")
    obj.observe(KeyframeSetter(bsdf_node.inputs["IOR"], "default_value"), "ior",
                type="keyframe")
    obj.observe(AttributeSetter(bsdf_node.inputs["Transmission"], "default_value"), "transmission")
    obj.observe(KeyframeSetter(bsdf_node.inputs["Transmission"], "default_value"), "transmission",
                type="keyframe")
    obj.observe(AttributeSetter(bsdf_node.inputs["Transmission Roughness"], "default_value"),
                "transmission_roughness")
    obj.observe(KeyframeSetter(bsdf_node.inputs["Transmission Roughness"], "default_value"),
                "transmission_roughness", type="keyframe")
    obj.observe(AttributeSetter(bsdf_node.inputs["Emission"], "default_value"), "emission")
    obj.observe(KeyframeSetter(bsdf_node.inputs["Emission"], "default_value"), "emission",
                type="keyframe")
    return mat

  @add_asset.register(core.FlatMaterial)
  @blender_utils.prepare_blender_object
  def _add_asset(self, obj: core.FlatMaterial):
    # --- Create node-based material
    mat = bpy.data.materials.new("Holdout")
    mat.use_nodes = True
    tree = mat.node_tree
    tree.nodes.remove(tree.nodes["Principled BSDF"])  # remove the default shader

    output_node = tree.nodes["Material Output"]

    # This material is constructed from three different shaders:
    #  1. if holdout=False then emission_node is responsible for giving the object a uniform color
    #  2. if holdout=True, then the holdout_node is responsible for making the object transparent
    #  3. if indirect_visibility=False then transparent_node makes the node invisible for indirect
    #     effects such as shadows or reflections

    light_path_node = tree.nodes.new(type="ShaderNodeLightPath")
    holdout_node = tree.nodes.new(type="ShaderNodeHoldout")
    transparent_node = tree.nodes.new(type="ShaderNodeBsdfTransparent")
    holdout_mix_node = tree.nodes.new(type="ShaderNodeMixShader")
    indirect_mix_node = tree.nodes.new(type="ShaderNodeMixShader")
    overall_mix_node = tree.nodes.new(type="ShaderNodeMixShader")

    emission_node = tree.nodes.new(type="ShaderNodeEmission")

    tree.links.new(transparent_node.outputs["BSDF"], indirect_mix_node.inputs[1])
    tree.links.new(emission_node.outputs["Emission"], indirect_mix_node.inputs[2])
    tree.links.new(emission_node.outputs["Emission"], holdout_mix_node.inputs[1])
    tree.links.new(holdout_node.outputs["Holdout"], holdout_mix_node.inputs[2])
    tree.links.new(light_path_node.outputs["Is Camera Ray"], overall_mix_node.inputs["Fac"])
    tree.links.new(indirect_mix_node.outputs["Shader"], overall_mix_node.inputs[1])
    tree.links.new(holdout_mix_node.outputs["Shader"], overall_mix_node.inputs[2])
    tree.links.new(overall_mix_node.outputs["Shader"], output_node.inputs["Surface"])

    obj.observe(AttributeSetter(emission_node.inputs["Color"], "default_value"), "color")
    obj.observe(KeyframeSetter(emission_node.inputs["Color"], "default_value"), "color",
                type="keyframe")
    obj.observe(AttributeSetter(holdout_mix_node.inputs["Fac"], "default_value"), "holdout")
    obj.observe(KeyframeSetter(holdout_mix_node.inputs["Fac"], "default_value"), "holdout",
                type="keyframe")
    obj.observe(AttributeSetter(indirect_mix_node.inputs["Fac"], "default_value"),
                "indirect_visibility")
    obj.observe(KeyframeSetter(indirect_mix_node.inputs["Fac"], "default_value"),
                "indirect_visibility", type="keyframe")
    return mat

  def _clear_and_reset(self):
    with RedirectStream(stream=sys.stdout, disabled=self.verbose):
      bpy.ops.wm.read_factory_settings(use_empty=True)
      bpy.context.scene.world = bpy.data.worlds.new("World")

<<<<<<< HEAD
=======
  def _setup_exr_output(self, path: str):
    self.blender_scene.use_nodes = True
    tree = self.blender_scene.node_tree
    links = tree.links

    # clear existing nodes
    for node in tree.nodes:
      tree.nodes.remove(node)

    # the render node has outputs for all the rendered layers
    render_node = tree.nodes.new(type="CompositorNodeRLayers")

    # create a new FileOutput node
    out_node = tree.nodes.new(type="CompositorNodeOutputFile")
    # set the format to EXR (multilayer)
    out_node.format.file_format = "OPEN_EXR_MULTILAYER"
    out_node.base_path = str(path)  # output directory

    layers = ["Image", "Depth", "UV", "Normal", "CryptoObject00"]

    out_node.file_slots.clear()
    for l in layers:
      out_node.file_slots.new(l)
      links.new(render_node.outputs.get(l), out_node.inputs.get(l))

    # manually convert to RGBA
    # see https://blender.stackexchange.com/questions/175621/incorrect-vector-pass-output-no-alpha-zero-values/175646#175646
    split_rgba = tree.nodes.new(type="CompositorNodeSepRGBA")
    combine_rgba = tree.nodes.new(type="CompositorNodeCombRGBA")
    for channel in "RGBA":
      links.new(split_rgba.outputs.get(channel), combine_rgba.inputs.get(channel))
    out_node.file_slots.new("Vector")
    links.new(render_node.outputs.get("Vector"), split_rgba.inputs.get("Image"))
    links.new(combine_rgba.outputs.get("Image"), out_node.inputs.get("Vector"))

>>>>>>> 35e915ac
  def _setup_scene_shading(self):
    self.blender_scene.world.use_nodes = True
    tree = self.blender_scene.world.node_tree
    links = tree.links

    # clear the tree
    for node in tree.nodes.values():
      tree.nodes.remove(node)

    # create nodes
    out_node = tree.nodes.new(type="ShaderNodeOutputWorld")
    out_node.location = 1100, 0

    mix_node = tree.nodes.new(type="ShaderNodeMixShader")
    mix_node.location = 900, 0
    lightpath_node = tree.nodes.new(type="ShaderNodeLightPath")
    lightpath_node.location = 700, 350
    self.ambient_node = tree.nodes.new(type="ShaderNodeBackground")
    self.ambient_node.inputs["Color"].default_value = (0., 0., 0., 1.)
    self.ambient_node.location = 700, 0
    self.bg_node = tree.nodes.new(type="ShaderNodeBackground")
    self.bg_node.inputs["Color"].default_value = (0., 0., 0., 1.)
    self.bg_node.location = 700, -120

    links.new(lightpath_node.outputs.get("Is Camera Ray"), mix_node.inputs.get("Fac"))
    links.new(self.ambient_node.outputs.get("Background"), mix_node.inputs[1])
    links.new(self.bg_node.outputs.get("Background"), mix_node.inputs[2])
    links.new(mix_node.outputs.get("Shader"), out_node.inputs.get("Surface"))

    # create nodes for HDRI images, but leave them disconnected until set_ambient_illumination or set_background
    coord_node = tree.nodes.new(type="ShaderNodeTexCoord")

    self.bg_mapping_node = tree.nodes.new(type="ShaderNodeMapping")
    self.bg_mapping_node.location = 200, 200
    self.bg_hdri_node = tree.nodes.new(type="ShaderNodeTexEnvironment")
    self.bg_hdri_node.location = 400, 200
    links.new(coord_node.outputs.get("Generated"), self.bg_mapping_node.inputs.get("Vector"))
    links.new(self.bg_mapping_node.outputs.get("Vector"), self.bg_hdri_node.inputs.get("Vector"))

    self.illum_mapping_node = tree.nodes.new(type="ShaderNodeMapping")
    self.illum_mapping_node.location = 200, -200
    self.ambient_hdri_node = tree.nodes.new(type="ShaderNodeTexEnvironment")
    self.ambient_hdri_node.location = 400, -200
    links.new(coord_node.outputs.get("Generated"), self.illum_mapping_node.inputs.get("Vector"))
    links.new(self.illum_mapping_node.outputs.get("Vector"), self.ambient_hdri_node.inputs.get("Vector"))

  def _set_ambient_light_color(self, color=(0., 0., 0., 1.0)):
    # disconnect incoming links from hdri node (if any)
    for link in self.ambient_node.inputs["Color"].links:
      self.blender_scene.world.node_tree.links.remove(link)
    self.ambient_node.inputs["Color"].default_value = color

  def _set_ambient_light_hdri(self, hdri_filepath=None, hdri_rotation=(0., 0., 0.)):
    # ensure hdri_node is connected
    self.blender_scene.world.node_tree.links.new(self.ambient_hdri_node.outputs.get("Color"),
                                                 self.ambient_node.inputs.get("Color"))
    self.ambient_hdri_node.image = bpy.data.images.load(hdri_filepath, check_existing=True)
    self.illum_mapping_node.inputs.get("Rotation").default_value = hdri_rotation

  def _set_background_color(self, color=core.get_color("black")):
    # disconnect incoming links from hdri node (if any)
    for link in self.bg_node.inputs["Color"].links:
      self.blender_scene.world.node_tree.links.remove(link)
    # set color
    self.bg_node.inputs["Color"].default_value = color

  def _set_background_hdri(self, hdri_filepath=None, hdri_rotation=(0., 0., 0.)):
    # ensure hdri_node is connected
    self.blender_scene.world.node_tree.links.new(self.bg_hdri_node.outputs.get("Color"),
                                                 self.bg_node.inputs.get("Color"))
    self.bg_hdri_node.image = bpy.data.images.load(hdri_filepath, check_existing=True)
    self.bg_mapping_node.inputs.get("Rotation").default_value = hdri_rotation

  def activate_render_passes(self):
    view_layer = self.blender_scene.view_layers[0]
    view_layer.use_pass_vector = True  # flow
    view_layer.use_pass_uv = True  # UV
    view_layer.use_pass_normal = True  # surface normals
    view_layer.cycles.use_pass_crypto_object = True  # segmentation
    view_layer.cycles.pass_crypto_depth = 2

  def _convert_to_blender_object(self, asset: core.Asset):
    return asset.linked_objects[self]


class AttributeSetter:
  def __init__(self, blender_obj, attribute: str, converter=None):
    self.blender_obj = blender_obj
    self.attribute = attribute
    self.converter = converter

  def __call__(self, change):
    # change = {"type": "change", "new": (1., 1., 1.), "owner": obj}
    new_value = change.new

    if isinstance(new_value, core.Undefined):
      return  # ignore any Undefined values

    if self.converter:
      # use converter if given
      new_value = self.converter(new_value)

    setattr(self.blender_obj, self.attribute, new_value)


class KeyframeSetter:
  def __init__(self, blender_obj, attribute_path: str):
    self.attribute_path = attribute_path
    self.blender_obj = blender_obj

  def __call__(self, change):
    self.blender_obj.keyframe_insert(self.attribute_path, frame=change.frame)


def register_object3d_setters(obj, blender_obj):
  assert isinstance(obj, core.Object3D), f"{obj!r} is not an Object3D"

  obj.observe(AttributeSetter(blender_obj, "location"), "position")
  obj.observe(KeyframeSetter(blender_obj, "location"), "position", type="keyframe")

  obj.observe(AttributeSetter(blender_obj, "rotation_quaternion"), "quaternion")
  obj.observe(KeyframeSetter(blender_obj, "rotation_quaternion"), "quaternion", type="keyframe")<|MERGE_RESOLUTION|>--- conflicted
+++ resolved
@@ -12,36 +12,16 @@
 # See the License for the specific language governing permissions and
 # limitations under the License.
 
-<<<<<<< HEAD
-=======
-from contextlib import redirect_stdout
-import functools
 import io
-import json
->>>>>>> 35e915ac
 import logging
 import sys
-<<<<<<< HEAD
-import tempfile
-from typing import Any, Optional
-=======
-import threading
-from typing import Any, Callable, Dict, Tuple, Union
->>>>>>> 35e915ac
+from contextlib import redirect_stdout
+from typing import Any, Optional, Union
 
 import bpy
 import numpy as np
-import tensorflow as tf
 import tensorflow_datasets.public_api as tfds
-<<<<<<< HEAD
 from singledispatchmethod import singledispatchmethod
-=======
-
-import kubric as kb
-from kubric.utils import save_as_json
-
-import bpy
->>>>>>> 35e915ac
 
 import kubric as kb
 import kubric.post_processing
@@ -54,178 +34,6 @@
 logger = logging.getLogger(__name__)
 
 
-<<<<<<< HEAD
-=======
-def prepare_blender_object(func: AddAssetFunction) -> AddAssetFunction:
-  """ add_asset methods decorator that takes care of blender specific settings for each object."""
-  @functools.wraps(func)
-  def _func(self, asset: core.Asset):
-    blender_obj = func(self, asset)  # create the new blender object
-    blender_obj.name = asset.uid  # link the name of the object to the UID
-    # if it has a rotation mode, then make sure it is set to quaternions
-    if hasattr(blender_obj, "rotation_mode"):
-      blender_obj.rotation_mode = "QUATERNION"
-    # if object is an actual Object (eg. not a Scene, or a Material)
-    # then ensure that it is linked into (used by) the current scene collection
-    if isinstance(blender_obj, bpy.types.Object):
-      collection = bpy.context.scene.collection.objects
-      if blender_obj not in collection.values():
-        collection.link(blender_obj)
-
-    return blender_obj
-
-  return _func
-
-
-def write_scaled_png(data: np.array, path_prefix: PathLike) -> Dict[str, float]:
-  """Writes data as pngs to path and optionally returns rescaling values.
-
-  data is expected to be of shape [B, H, W, C] and has to have
-  between 1 and 4 channels. A two channel image is padded using a zero channel.
-  uint8 and uint16 are written as is.
-  other dtypes are rescaled to uint16. When rescaling, this method returns the
-  min and max values of the original data.
-
-  Args:
-    data: the image to be written
-    path_prefix: the path prefix to write to
-
-  Returns:
-    {"min": value, "max": value} if rescaling was applied, None otherwise.
-  """
-  assert len(data.shape) == 4, data.shape
-  scaling = None
-  if data.dtype in [np.uint32, np.uint64]:
-    max_value = np.amax(data)
-    if max_value > 65535:
-      logger.warning("max_value %d exceeds uint16 bounds for %s.",
-                     max_value, path_prefix)
-    data = data.astype(np.uint16)
-  elif data.dtype in [np.float32, np.float64]:
-    min_value = np.amin(data)
-    max_value = np.amax(data)
-    scaling = {"min": min_value.item(), "max": max_value.item()}
-    data = (data - min_value) * 65535 / (max_value - min_value)
-    data = data.astype(np.uint16)
-  elif data.dtype in [np.uint8, np.uint16]:
-    pass
-  else:
-    raise NotImplementedError(f"Cannot handle {data.dtype}.")
-  bitdepth = 8 if data.dtype == np.uint8 else 16
-  greyscale = (data.shape[-1] == 1)
-  alpha = (data.shape[-1] == 4)
-  w = png.Writer(data.shape[1], data.shape[2], greyscale=greyscale,
-                 bitdepth=bitdepth, alpha=alpha)
-  for i in range(data.shape[0]):
-    img = data[i].copy()
-    if img.shape[-1] == 2:
-      # Pad two-channel images with a zero channel.
-      img = np.concatenate([img, np.zeros_like(img[..., :1])], axis=-1)
-    # pypng expects 2d arrays
-    # see https://pypng.readthedocs.io/en/latest/ex.html#reshaping
-    img = img.reshape(img.shape[0], -1)
-    with tf.io.gfile.GFile(f"{path_prefix}_{i:05d}.png", "wb") as fp:
-      w.write(fp, img)
-  return scaling
-
-
-def write_tiff(
-    all_imgs: np.ndarray,
-    path_prefix: tfds.core.ReadWritePath,
-) -> None:
-  """Save single-channel float images as tiff.."""
-  assert len(all_imgs.shape) == 4
-  assert all_imgs.shape[-1] == 1  # Single channel image
-  assert all_imgs.dtype in [np.float32, np.float64]
-  for i, img in enumerate(all_imgs):
-    path = path_prefix.parent / f"{path_prefix.name}_{i:05d}.tiff"
-
-    # Save tiff in an intermediate buffer
-    buffer = io.BytesIO()
-    imageio.imwrite(buffer, img, format=".tif")
-    path.write_bytes(buffer.getvalue())
-
-
-def write_single_record(
-    kv: Tuple[str, np.array],
-    path_prefix: PathLike,
-    scalings: Dict[str, Dict[str, float]],
-    lock: threading.Lock,
-):
-  """Write single record."""
-  key = kv[0]
-  img = kv[1]
-  if key == "depth":
-    write_tiff(img, path_prefix / key)
-  else:
-    scaling = write_scaled_png(img, path_prefix / key)
-    if scaling:
-      with lock:
-        scalings[key] = scaling
-
-
-def write_image_dict(data: Dict[str, np.array], path_prefix: PathLike):
-  # Pre-load image libs to avoid race-condition in multi-thread.
-  imageio.plugins.tifffile.load_lib()
-
-  scalings = {}
-
-  lock = threading.Lock()
-  _MAX_WRITE_THREADS = 16
-  with multiprocessing.pool.ThreadPool(
-      min(len(data.items()), _MAX_WRITE_THREADS)) as pool:
-    args = [(key, img) for key, img in data.items()]
-    write_single_record_fn = functools.partial(
-        write_single_record,
-        path_prefix=path_prefix,
-        scalings=scalings,
-        lock=lock)
-    pool.map(write_single_record_fn, args)
-    pool.close()
-    pool.join()
-
-  with tf.io.gfile.GFile(path_prefix / "data_ranges.json", "w") as fp:
-    json.dump(scalings, fp)
-
-
-def read_png(path: PathLike):
-  path = tfds.core.as_path(path)
-  pngReader = png.Reader(bytes=path.read_bytes())
-  width, height, pngdata, info = pngReader.read()
-  del pngReader
-  bitdepth = info["bitdepth"]
-  if bitdepth == 8:
-    dtype = np.uint8
-  elif bitdepth == 16:
-    dtype = np.uint16
-  else:
-    raise NotImplementedError(f"Unsupported bitdepth: {bitdepth}")
-  plane_count = info["planes"]
-  pngdata = np.vstack(list(map(dtype, pngdata)))
-  return pngdata.reshape((height, width, plane_count))
-
-
-def compute_bboxes(segmentation):
-  instances = []
-  for k in range(1, np.max(segmentation)+1):
-    obj = {
-        "bboxes": [],
-        "bbox_frames": [],
-    }
-    for t in range(segmentation.shape[0]):
-      seg = segmentation[t, ..., 0]
-      idxs = np.array(np.where(seg == k), dtype=np.float32)
-      if idxs.size > 0:
-        idxs /= np.array(seg.shape)[:, np.newaxis]
-        obj["bboxes"].append((float(idxs[0].min()), float(idxs[1].min()),
-                              float(idxs[0].max()), float(idxs[1].max())))
-        obj["bbox_frames"].append(t)
-
-    instances.append(obj)
-  return instances
-
-
->>>>>>> 35e915ac
 class Blender(core.View):
   def __init__(self,
                scene: core.Scene,
@@ -237,7 +45,7 @@
                verbose: bool=False):
     """
     An implementation of a rendering backend in Blender/Cycles.
-    
+
     Args:
       verbose: when True, redirects the blender stdout to stdnull
     """
@@ -250,7 +58,7 @@
     self.bg_hdri_node = None
     self.bg_mapping_node = None
     self.verbose = verbose
-  
+
     self._clear_and_reset()  # as blender has a default scene on load
     self.blender_scene = bpy.context.scene
 
@@ -263,12 +71,7 @@
     self.samples_per_pixel = samples_per_pixel
     self.background_transparency = background_transparency
     self.activate_render_passes()
-<<<<<<< HEAD
-    bpy.context.scene.render.filepath = str(self.scratch_dir / "images" / "frame_")
     self.exr_output_node = blender_utils.set_up_exr_output_node()
-    self.set_exr_output_path(self.scratch_dir / "exr" / "frame_")
-=======
->>>>>>> 35e915ac
 
     super().__init__(scene, scene_observers={
         "frame_start": [AttributeSetter(self.blender_scene, "frame_start")],
@@ -328,7 +131,6 @@
   def background_transparency(self, value: bool):
     self.blender_scene.render.film_transparent = value
 
-<<<<<<< HEAD
   def set_exr_output_path(self, path_prefix: Optional[PathLike]):
     """Set the target path prefix for EXR output.
 
@@ -341,37 +143,14 @@
       self.exr_output_node.mute = False
       self.exr_output_node.base_path = str(path_prefix)
 
-  def save_state(self, path: PathLike = "scene.blend", pack_textures: bool = True):
-    """Saves the '.blend' blender file to disk.""" 
-    filepath = str(self.scratch_dir / "scene.blend")
-    logger.debug("copying '%s' → '%s'", filepath, path)
-
-    with RedirectStream(stream=sys.stdout, filename=self.log_file):
-      # --- save file to the local scratch directory
-      bpy.ops.wm.save_mainfile(filepath=filepath)
-      # --- embed all textures into the blend file
-      if pack_textures: bpy.ops.file.pack_all()
-
-    # --- copy to the target directory (might be bucket)
-    tf.io.gfile.copy(filepath, path, overwrite=True)
-
-  def render(self, verbose=False):
-    """Renders the animation to `self.scratch_dir`; likely postprocessed by self.postprocess."""
-    with RedirectStream(stream=sys.stdout, filename=self.log_file, disabled=verbose):
-        bpy.ops.render.render(animation=True, write_still=False) #TODO: Issue #95
-      
-  def render_still(self, filepath: PathLike = "kubric.png", verbose=False):
-    """Renders a single frame of the scene to filepath."""
-    assert filepath.endswith(".png")
-=======
   def save_state(self, path: PathLike=None, pack_textures: bool=True):
     """Saves the '.blend' blender file to disk.
 
     If a path is provided, the .blend file will be saved there.
     If it is not provided, the self.scratch_dir will be used.
     If neither is provided, an assertion will be raised.
-    If a file with the same path exists, it is overwritten.   
-    """ 
+    If a file with the same path exists, it is overwritten.
+    """
     # --- if a scratch_dir was specified
     if path is None and self.scratch_dir is not None:
       path = str(self.scratch_dir / "scene.blend")
@@ -388,25 +167,24 @@
     # --- save the file; see https://github.com/google-research/kubric/issues/96
     logger.info("Saving '%s'", path)
     with RedirectStream(stream=sys.stdout, disabled=self.verbose):
-      with io.StringIO() as fstdout: #< scratch stdout buffer 
+      with io.StringIO() as fstdout: #< scratch stdout buffer
         with redirect_stdout(fstdout): #< also suppresses python stdout
           bpy.ops.wm.save_mainfile(filepath=path)
           if pack_textures: bpy.ops.file.pack_all()
         if self.verbose: print(fstdout.getvalue())
 
 
-  def render(self, 
+  def render(self,
              png_filepath:PathLike=None,
              exr_filepath:PathLike=None):
     """Renders the animation.
->>>>>>> 35e915ac
-    
+
     Args:
         png_filepath: the folder where the `frame_*.png` files will be rendered
         exr_filepath: the folder where the `frame_*.exr` files will be rendered
         verbose:      limits the output generated by blender while rendering
 
-    Notes: 
+    Notes:
       - Filepaths are provided in the "foo/bar/frames_" format, for which blender will
         generate {"foo/bar/frames_0", "foo/bar/frames_1", ...}.
       - If `self.scratch_dir` is specified, *_filepath are optional.
@@ -423,12 +201,10 @@
     bpy.context.scene.render.filepath = str(png_filepath)
 
     # --- optionally renders EXR
-    # TODO: klaus, is this sufficient to disable EXR output? 
-    if exr_filepath is not None:
-      self._setup_exr_output(str(exr_filepath))
+    self.set_exr_output_path(exr_filepath)
 
     # --- notify the logger when a frame has been rendered
-    #     TODO: can we get this also for the EXR output? 
+    #     TODO: can we get this also for the EXR output?
     def render_notification(scene):
       logger.info(f"Rendered frame '{scene.render.frame_path()}'")
     bpy.app.handlers.render_write.append(render_notification)
@@ -439,7 +215,7 @@
       
   def render_still(self, png_filepath:PathLike):
     """Renders a single frame of the scene to png_filepath."""
-        
+
     # --- set where to render PNGs
     assert str(png_filepath).endswith(".png")
     bpy.context.scene.render.filepath = png_filepath
@@ -447,13 +223,7 @@
     # --- render
     with RedirectStream(stream=sys.stdout, disabled=self.verbose):
       bpy.ops.render.render(animation=False, write_still=True)
-<<<<<<< HEAD
-    # --- copy to desired output path and restore blender render.filepath
-    tf.io.gfile.copy(bpy.context.scene.render.filepath, filepath, overwrite=True)
-    bpy.context.scene.render.filepath = render_filepath_backup
-=======
     logger.info(f"Rendered frame '{png_filepath}'")
->>>>>>> 35e915ac
 
   def postprocess(self, from_dir: PathLike, to_dir=PathLike):
     from_dir = tfds.core.as_path(from_dir)
@@ -745,44 +515,6 @@
       bpy.ops.wm.read_factory_settings(use_empty=True)
       bpy.context.scene.world = bpy.data.worlds.new("World")
 
-<<<<<<< HEAD
-=======
-  def _setup_exr_output(self, path: str):
-    self.blender_scene.use_nodes = True
-    tree = self.blender_scene.node_tree
-    links = tree.links
-
-    # clear existing nodes
-    for node in tree.nodes:
-      tree.nodes.remove(node)
-
-    # the render node has outputs for all the rendered layers
-    render_node = tree.nodes.new(type="CompositorNodeRLayers")
-
-    # create a new FileOutput node
-    out_node = tree.nodes.new(type="CompositorNodeOutputFile")
-    # set the format to EXR (multilayer)
-    out_node.format.file_format = "OPEN_EXR_MULTILAYER"
-    out_node.base_path = str(path)  # output directory
-
-    layers = ["Image", "Depth", "UV", "Normal", "CryptoObject00"]
-
-    out_node.file_slots.clear()
-    for l in layers:
-      out_node.file_slots.new(l)
-      links.new(render_node.outputs.get(l), out_node.inputs.get(l))
-
-    # manually convert to RGBA
-    # see https://blender.stackexchange.com/questions/175621/incorrect-vector-pass-output-no-alpha-zero-values/175646#175646
-    split_rgba = tree.nodes.new(type="CompositorNodeSepRGBA")
-    combine_rgba = tree.nodes.new(type="CompositorNodeCombRGBA")
-    for channel in "RGBA":
-      links.new(split_rgba.outputs.get(channel), combine_rgba.inputs.get(channel))
-    out_node.file_slots.new("Vector")
-    links.new(render_node.outputs.get("Vector"), split_rgba.inputs.get("Image"))
-    links.new(combine_rgba.outputs.get("Image"), out_node.inputs.get("Vector"))
-
->>>>>>> 35e915ac
   def _setup_scene_shading(self):
     self.blender_scene.world.use_nodes = True
     tree = self.blender_scene.world.node_tree
