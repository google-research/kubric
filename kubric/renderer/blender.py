--- conflicted
+++ resolved
@@ -13,25 +13,14 @@
 # limitations under the License.
 
 import collections
-<<<<<<< HEAD
-=======
 from contextlib import redirect_stdout
->>>>>>> 21a0ab79
 import functools
 import io
 import logging
 import os
 import sys
 import tempfile
-<<<<<<< HEAD
-
-from kubric.safeimport.bpy import bpy
-
-import numpy as np
-import tensorflow as tf
-=======
 from typing import Any, Dict, Optional, Sequence, Union
->>>>>>> 21a0ab79
 
 import kubric as kb
 from kubric import core
