--- conflicted
+++ resolved
@@ -21,10 +21,7 @@
 import sklearn.utils
 
 from kubric import core
-<<<<<<< HEAD
 from kubric.custom_types import AddAssetFunction, ArrayLike
-=======
-from kubric.custom_types import AddAssetFunction
 from kubric.redirect_io import RedirectStream
 from kubric.safeimport.bpy import bpy
 
@@ -34,7 +31,7 @@
   with RedirectStream(stream=sys.stdout, disabled=verbose):
     bpy.ops.wm.read_factory_settings(use_empty=True)
     bpy.context.scene.world = bpy.data.worlds.new("World")
->>>>>>> bb873af6
+
 
 
 def prepare_blender_object(func: AddAssetFunction) -> AddAssetFunction:
